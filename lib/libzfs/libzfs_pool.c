--- conflicted
+++ resolved
@@ -2198,11 +2198,7 @@
 	free(paths);
 	(void) close(base);
 #endif
-<<<<<<< HEAD
-	return (-1);
-=======
 	return (0);
->>>>>>> b8be59d9
 }
 
 typedef struct zvol_cb {
