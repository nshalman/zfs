--- conflicted
+++ resolved
@@ -1142,39 +1142,13 @@
 static void
 dump_bpobj(bpobj_t *bpo, char *name)
 {
-<<<<<<< HEAD
-	bplist_t bpl;
-	blkptr_t blk, *bp = &blk;
-	uint64_t itor = 0;
-	char bytes[6];
-	char comp[6];
-	char uncomp[6];
-=======
 	char bytes[32];
 	char comp[32];
 	char uncomp[32];
->>>>>>> 428870ff
 
 	if (dump_opt['d'] < 3)
 		return;
 
-<<<<<<< HEAD
-	bzero(&bpl, sizeof(bplist_t));
-	mutex_init(&bpl.bpl_lock, NULL, MUTEX_DEFAULT, NULL);
-	VERIFY(0 == bplist_open(&bpl, mos, object));
-	if (bplist_empty(&bpl)) {
-		bplist_close(&bpl);
-		mutex_destroy(&bpl.bpl_lock);
-		return;
-	}
-
-	nicenum(bpl.bpl_phys->bpl_bytes, bytes);
-	if (bpl.bpl_dbuf->db_size == sizeof (bplist_phys_t)) {
-		nicenum(bpl.bpl_phys->bpl_comp, comp);
-		nicenum(bpl.bpl_phys->bpl_uncomp, uncomp);
-		(void) printf("\n    %s: %llu entries, %s (%s/%s comp)\n",
-		    name, (u_longlong_t)bpl.bpl_phys->bpl_entries,
-=======
 	zdb_nicenum(bpo->bpo_phys->bpo_bytes, bytes);
 	if (bpo->bpo_havesubobj) {
 		zdb_nicenum(bpo->bpo_phys->bpo_comp, comp);
@@ -1183,7 +1157,6 @@
 		    "%s (%s/%s comp)\n",
 		    name, (u_longlong_t)bpo->bpo_phys->bpo_num_blkptrs,
 		    (u_longlong_t)bpo->bpo_phys->bpo_num_subobjs,
->>>>>>> 428870ff
 		    bytes, comp, uncomp);
 	} else {
 		(void) printf("\n    %s: %llu blkptrs, %s\n",
@@ -2191,25 +2164,12 @@
 	int flags = TRAVERSE_PRE | TRAVERSE_PREFETCH_METADATA | TRAVERSE_HARD;
 	int leaks = 0;
 
-<<<<<<< HEAD
-	bzero(&zcb, sizeof(zdb_cb_t));
-
-	if (!dump_opt['S']) {
-		(void) printf("\nTraversing all blocks %s%s%s%s%s...\n",
-		    (dump_opt['c'] || !dump_opt['L']) ? "to verify " : "",
-		    (dump_opt['c'] == 1) ? "metadata " : "",
-		    dump_opt['c'] ? "checksums " : "",
-		    (dump_opt['c'] && !dump_opt['L']) ? "and verify " : "",
-		    !dump_opt['L'] ? "nothing leaked " : "");
-	}
-=======
 	(void) printf("\nTraversing all blocks %s%s%s%s%s...\n",
 	    (dump_opt['c'] || !dump_opt['L']) ? "to verify " : "",
 	    (dump_opt['c'] == 1) ? "metadata " : "",
 	    dump_opt['c'] ? "checksums " : "",
 	    (dump_opt['c'] && !dump_opt['L']) ? "and verify " : "",
 	    !dump_opt['L'] ? "nothing leaked " : "");
->>>>>>> 428870ff
 
 	/*
 	 * Load all space maps as SM_ALLOC maps, then traverse the pool
