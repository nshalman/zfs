--- conflicted
+++ resolved
@@ -930,27 +930,15 @@
 static void
 ztest_object_lock(ztest_ds_t *zd, uint64_t object, rl_type_t type)
 {
-<<<<<<< HEAD
-	vdev_t *mvd;
-	int c;
-=======
 	rll_t *rll = &zd->zd_object_lock[object & (ZTEST_OBJECT_LOCKS - 1)];
->>>>>>> 428870ff
 
 	ztest_rll_lock(rll, type);
 }
 
-<<<<<<< HEAD
-	for (c = 0; c < vd->vdev_children; c++)
-		if ((mvd = vdev_lookup_by_path(vd->vdev_child[c], path)) !=
-		    NULL)
-			return (mvd);
-=======
 static void
 ztest_object_unlock(ztest_ds_t *zd, uint64_t object)
 {
 	rll_t *rll = &zd->zd_object_lock[object & (ZTEST_OBJECT_LOCKS - 1)];
->>>>>>> 428870ff
 
 	ztest_rll_unlock(rll);
 }
@@ -991,25 +979,28 @@
 	zd->zd_zilog = dmu_objset_zil(os);
 	zd->zd_seq = 0;
 	dmu_objset_name(os, zd->zd_name);
+	int l;
 
 	VERIFY(_mutex_init(&zd->zd_dirobj_lock, USYNC_THREAD, NULL) == 0);
 
-	for (int l = 0; l < ZTEST_OBJECT_LOCKS; l++)
+	for (l = 0; l < ZTEST_OBJECT_LOCKS; l++)
 		ztest_rll_init(&zd->zd_object_lock[l]);
 
-	for (int l = 0; l < ZTEST_RANGE_LOCKS; l++)
+	for (l = 0; l < ZTEST_RANGE_LOCKS; l++)
 		ztest_rll_init(&zd->zd_range_lock[l]);
 }
 
 static void
 ztest_zd_fini(ztest_ds_t *zd)
 {
+	int l;
+
 	VERIFY(_mutex_destroy(&zd->zd_dirobj_lock) == 0);
 
-	for (int l = 0; l < ZTEST_OBJECT_LOCKS; l++)
+	for (l = 0; l < ZTEST_OBJECT_LOCKS; l++)
 		ztest_rll_destroy(&zd->zd_object_lock[l]);
 
-	for (int l = 0; l < ZTEST_RANGE_LOCKS; l++)
+	for (l = 0; l < ZTEST_RANGE_LOCKS; l++)
 		ztest_rll_destroy(&zd->zd_range_lock[l]);
 }
 
@@ -1740,10 +1731,11 @@
 {
 	int missing = 0;
 	int error;
+	int i;
 
 	ASSERT(_mutex_held(&zd->zd_dirobj_lock));
 
-	for (int i = 0; i < count; i++, od++) {
+	for (i = 0; i < count; i++, od++) {
 		od->od_object = 0;
 		error = zap_lookup(zd->zd_os, od->od_dir, od->od_name,
 		    sizeof (uint64_t), 1, &od->od_object);
@@ -1780,10 +1772,11 @@
 ztest_create(ztest_ds_t *zd, ztest_od_t *od, int count)
 {
 	int missing = 0;
+	int i;
 
 	ASSERT(_mutex_held(&zd->zd_dirobj_lock));
 
-	for (int i = 0; i < count; i++, od++) {
+	for (i = 0; i < count; i++, od++) {
 		if (missing) {
 			od->od_object = 0;
 			missing++;
@@ -1825,12 +1818,13 @@
 {
 	int missing = 0;
 	int error;
+	int i;
 
 	ASSERT(_mutex_held(&zd->zd_dirobj_lock));
 
 	od += count - 1;
 
-	for (int i = count - 1; i >= 0; i--, od--) {
+	for (i = count - 1; i >= 0; i--, od--) {
 		if (missing) {
 			missing++;
 			continue;
@@ -2117,11 +2111,12 @@
 vdev_lookup_by_path(vdev_t *vd, const char *path)
 {
 	vdev_t *mvd;
+	int c;
 
 	if (vd->vdev_path != NULL && strcmp(path, vd->vdev_path) == 0)
 		return (vd);
 
-	for (int c = 0; c < vd->vdev_children; c++)
+	for (c = 0; c < vd->vdev_children; c++)
 		if ((mvd = vdev_lookup_by_path(vd->vdev_child[c], path)) !=
 		    NULL)
 			return (mvd);
@@ -2925,6 +2920,7 @@
 	objset_t *os, *os2;
 	char name[MAXNAMELEN];
 	zilog_t *zilog;
+	int i;
 
 	(void) rw_rdlock(&zs->zs_name_lock);
 
@@ -2985,7 +2981,7 @@
 	 * and randomly take a couple of snapshots along the way.
 	 */
 	iters = ztest_random(5);
-	for (int i = 0; i < iters; i++) {
+	for (i = 0; i < iters; i++) {
 		ztest_dmu_object_alloc_free(&zdtmp, id);
 		if (ztest_random(iters) == 0)
 			(void) ztest_snapshot_create(name, i);
@@ -3174,8 +3170,9 @@
 {
 	ztest_od_t od[4];
 	int batchsize = sizeof (od) / sizeof (od[0]);
-
-	for (int b = 0; b < batchsize; b++)
+	int b;
+
+	for (b = 0; b < batchsize; b++)
 		ztest_od_init(&od[b], id, FTAG, b, DMU_OT_UINT64_OTHER, 0, 0);
 
 	/*
@@ -3891,6 +3888,7 @@
 	objset_t *os = zd->zd_os;
 	ztest_od_t od[1];
 	uint64_t object, txg;
+	int i;
 
 	ztest_od_init(&od[0], id, FTAG, 0, DMU_OT_ZAP_OTHER, 0, 0);
 
@@ -3904,7 +3902,7 @@
 	 * and gets upgraded to a fatzap. Also, since we are adding
 	 * 2050 entries we should see ptrtbl growth and leaf-block split.
 	 */
-	for (int i = 0; i < 2050; i++) {
+	for (i = 0; i < 2050; i++) {
 		char name[MAXNAMELEN];
 		uint64_t value = i;
 		dmu_tx_t *tx;
@@ -4251,10 +4249,11 @@
 		ZFS_PROP_DEDUP
 	};
 	ztest_shared_t *zs = ztest_shared;
+	int p;
 
 	(void) rw_rdlock(&zs->zs_name_lock);
 
-	for (int p = 0; p < sizeof (proplist) / sizeof (proplist[0]); p++)
+	for (p = 0; p < sizeof (proplist) / sizeof (proplist[0]); p++)
 		(void) ztest_dsl_prop_set_uint64(zd->zd_name, proplist[p],
 		    ztest_random_dsl_prop(proplist[p]), (int)ztest_random(2));
 
@@ -4588,6 +4587,7 @@
 	void *buf;
 	blkptr_t blk;
 	int copies = 2 * ZIO_DEDUPDITTO_MIN;
+	int i;
 
 	blocksize = ztest_random_blocksize();
 	blocksize = MIN(blocksize, 2048);	/* because we write so many */
@@ -4628,7 +4628,7 @@
 	/*
 	 * Write all the copies of our block.
 	 */
-	for (int i = 0; i < copies; i++) {
+	for (i = 0; i < copies; i++) {
 		uint64_t offset = i * blocksize;
 		VERIFY(dmu_buf_hold(os, object, offset, FTAG, &db,
 		    DMU_READ_NO_PREFETCH) == 0);
@@ -4932,8 +4932,9 @@
 	ztest_shared_t *zs = ztest_shared;
 	ztest_ds_t *zd = &zs->zs_zd[id % zopt_datasets];
 	hrtime_t functime = gethrtime();
-
-	for (int i = 0; i < zi->zi_iters; i++)
+	int i;
+
+	for (i = 0; i < zi->zi_iters; i++)
 		zi->zi_func(zd, id);
 
 	functime = gethrtime() - functime;
@@ -4996,6 +4997,7 @@
 ztest_dataset_destroy(ztest_shared_t *zs, int d)
 {
 	char name[MAXNAMELEN];
+	int t;
 
 	ztest_dataset_name(name, zs->zs_pool, d);
 
@@ -5007,7 +5009,7 @@
 	 * ztest thread t operates on dataset (t % zopt_datasets),
 	 * so there may be more than one thing to clean up.
 	 */
-	for (int t = d; t < zopt_threads; t += zopt_datasets)
+	for (t = d; t < zopt_threads; t += zopt_datasets)
 		ztest_dsl_dataset_cleanup(name, t);
 
 	(void) dmu_objset_find(name, ztest_objset_destroy_cb, NULL,
@@ -5113,6 +5115,7 @@
 	spa_t *spa;
 	thread_t resume_tid;
 	int error;
+	int t, d;
 
 	ztest_exiting = B_FALSE;
 
@@ -5171,8 +5174,8 @@
 	 * we probe a 5-wide window around each power of two.
 	 * This hits all edge cases, including zero and the max.
 	 */
-	for (int t = 0; t < 64; t++) {
-		for (int d = -5; d <= 5; d++) {
+	for (t = 0; t < 64; t++) {
+		for (d = -5; d <= 5; d++) {
 			error = dmu_object_info(spa->spa_meta_objset,
 			    (1ULL << t) + d, NULL);
 			ASSERT(error == 0 || error == ENOENT ||
@@ -5197,7 +5200,7 @@
 	/*
 	 * Kick off all the tests that run in parallel.
 	 */
-	for (int t = 0; t < zopt_threads; t++) {
+	for (t = 0; t < zopt_threads; t++) {
 		if (t < zopt_datasets && ztest_dataset_open(zs, t) != 0)
 			return;
 		VERIFY(thr_create(0, 0, ztest_thread, (void *)(uintptr_t)t,
@@ -5208,7 +5211,7 @@
 	 * Wait for all of the tests to complete.  We go in reverse order
 	 * so we don't close datasets while threads are still using them.
 	 */
-	for (int t = zopt_threads - 1; t >= 0; t--) {
+	for (t = zopt_threads - 1; t >= 0; t--) {
 		VERIFY(thr_join(tid[t], NULL, NULL) == 0);
 		if (t < zopt_datasets)
 			ztest_dataset_close(zs, t);
@@ -5428,6 +5431,7 @@
 	char timebuf[100];
 	char numbuf[6];
 	spa_t *spa;
+	int i, f;
 
 	(void) setvbuf(stdout, NULL, _IOLBF, 0);
 
@@ -5460,7 +5464,7 @@
 	/*
 	 * Create and initialize our storage pool.
 	 */
-	for (int i = 1; i <= zopt_init; i++) {
+	for (i = 1; i <= zopt_init; i++) {
 		bzero(zs, sizeof (ztest_shared_t));
 		if (zopt_verbose >= 3 && zopt_init != 1)
 			(void) printf("ztest_init(), pass %d\n", i);
@@ -5472,7 +5476,7 @@
 	zs->zs_proc_start = gethrtime();
 	zs->zs_proc_stop = zs->zs_proc_start + zopt_time * NANOSEC;
 
-	for (int f = 0; f < ZTEST_FUNCS; f++) {
+	for (f = 0; f < ZTEST_FUNCS; f++) {
 		zi = &zs->zs_info[f];
 		*zi = ztest_info[f];
 		if (zs->zs_proc_start + zi->zi_interval[0] > zs->zs_proc_stop)
@@ -5494,7 +5498,7 @@
 		/*
 		 * Initialize the workload counters for each function.
 		 */
-		for (int f = 0; f < ZTEST_FUNCS; f++) {
+		for (f = 0; f < ZTEST_FUNCS; f++) {
 			zi = &zs->zs_info[f];
 			zi->zi_call_count = 0;
 			zi->zi_call_time = 0;
@@ -5566,7 +5570,7 @@
 			    "Calls", "Time", "Function");
 			(void) printf("%7s %9s   %s\n",
 			    "-----", "----", "--------");
-			for (int f = 0; f < ZTEST_FUNCS; f++) {
+			for (f = 0; f < ZTEST_FUNCS; f++) {
 				Dl_info dli;
 
 				zi = &zs->zs_info[f];
