--- conflicted
+++ resolved
@@ -543,13 +543,8 @@
 }
 
 int
-<<<<<<< HEAD
-dmu_read_impl(objset_t *os, uint64_t object, uint64_t offset, uint64_t size,
-    void *buf, int flags)
-=======
 dmu_read(objset_t *os, uint64_t object, uint64_t offset, uint64_t size,
     void *buf, uint32_t flags)
->>>>>>> 266a7d8c
 {
 	dnode_t *dn;
 	dmu_buf_t **dbp;
