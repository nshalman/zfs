--- conflicted
+++ resolved
@@ -395,12 +395,7 @@
 					break;
 				}
 
-<<<<<<< HEAD
-				if ((error = dmu_objset_open(strval,DMU_OST_ZFS,
-				    DS_MODE_USER | DS_MODE_READONLY, &os)))
-=======
-				if (error = dmu_objset_hold(strval, FTAG, &os))
->>>>>>> 957b7b41
+				if ((error = dmu_objset_hold(strval,FTAG,&os)))
 					break;
 
 				/* Must be ZPL and not gzip compressed. */
@@ -463,9 +458,6 @@
 			    strcmp(slash, "/..") == 0)
 				error = EINVAL;
 			break;
-<<<<<<< HEAD
-		default:
-=======
 
 		case ZPOOL_PROP_DEDUPDITTO:
 			if (spa_version(spa) < SPA_VERSION_DEDUP)
@@ -475,7 +467,9 @@
 			if (error == 0 &&
 			    intval != 0 && intval < ZIO_DEDUPDITTO_MIN)
 				error = EINVAL;
->>>>>>> 957b7b41
+			break;
+
+		default:
 			break;
 		}
 
@@ -3319,15 +3313,6 @@
 	return (0);
 }
 
-<<<<<<< HEAD
-/*
- * This (illegal) pool name is used when temporarily importing a spa_t in order
- * to get the vdev stats associated with the imported devices.
- */
-#define	TRYIMPORT_NAME	"$import"
-
-=======
->>>>>>> 957b7b41
 nvlist_t *
 spa_tryimport(nvlist_t *tryconfig)
 {
@@ -3682,13 +3667,8 @@
 int
 spa_vdev_attach(spa_t *spa, uint64_t guid, nvlist_t *nvroot, int replacing)
 {
-<<<<<<< HEAD
-	uint64_t txg, open_txg;
+	uint64_t txg, dtl_max_txg;
 	ASSERTV(vdev_t *rvd = spa->spa_root_vdev;)
-=======
-	uint64_t txg, dtl_max_txg;
-	vdev_t *rvd = spa->spa_root_vdev;
->>>>>>> 957b7b41
 	vdev_t *oldvd, *newvd, *newrootvd, *pvd, *tvd;
 	vdev_ops_t *pvops;
 	char *oldvdpath, *newvdpath;
@@ -5389,12 +5369,6 @@
 		spa_errlog_sync(spa, txg);
 		dsl_pool_sync(dp, txg);
 
-<<<<<<< HEAD
-		dirty_vdevs = 0;
-		while ((vd = txg_list_remove(&spa->spa_vdev_txg_list, txg))) {
-			vdev_sync(vd, txg);
-			dirty_vdevs++;
-=======
 		if (pass <= SYNC_PASS_DEFERRED_FREE) {
 			zio_t *zio = zio_root(spa, NULL, NULL, 0);
 			bplist_iterate(free_bpl, spa_free_sync_cb,
@@ -5403,7 +5377,6 @@
 		} else {
 			bplist_iterate(free_bpl, bpobj_enqueue_cb,
 			    defer_bpo, tx);
->>>>>>> 957b7b41
 		}
 
 		ddt_sync(spa, txg);
