/*
 * CDDL HEADER START
 *
 * The contents of this file are subject to the terms of the
 * Common Development and Distribution License (the "License").
 * You may not use this file except in compliance with the License.
 *
 * You can obtain a copy of the license at usr/src/OPENSOLARIS.LICENSE
 * or http://www.opensolaris.org/os/licensing.
 * See the License for the specific language governing permissions
 * and limitations under the License.
 *
 * When distributing Covered Code, include this CDDL HEADER in each
 * file and include the License file at usr/src/OPENSOLARIS.LICENSE.
 * If applicable, add the following below this CDDL HEADER, with the
 * fields enclosed by brackets "[]" replaced with your own identifying
 * information: Portions Copyright [yyyy] [name of copyright owner]
 *
 * CDDL HEADER END
 */

/*
 * Copyright (c) 2005, 2010, Oracle and/or its affiliates. All rights reserved.
 */

#include <sys/zfs_context.h>
#include <sys/fm/fs/zfs.h>
#include <sys/spa.h>
#include <sys/spa_impl.h>
#include <sys/dmu.h>
#include <sys/dmu_tx.h>
#include <sys/vdev_impl.h>
#include <sys/uberblock_impl.h>
#include <sys/metaslab.h>
#include <sys/metaslab_impl.h>
#include <sys/space_map.h>
#include <sys/zio.h>
#include <sys/zap.h>
#include <sys/fs/zfs.h>
#include <sys/arc.h>
#include <sys/zil.h>
#include <sys/dsl_scan.h>

/*
 * Virtual device management.
 */

static vdev_ops_t *vdev_ops_table[] = {
	&vdev_root_ops,
	&vdev_raidz_ops,
	&vdev_mirror_ops,
	&vdev_replacing_ops,
	&vdev_spare_ops,
	&vdev_disk_ops,
	&vdev_file_ops,
	&vdev_missing_ops,
	&vdev_hole_ops,
	NULL
};

/* maximum scrub/resilver I/O queue per leaf vdev */
int zfs_scrub_limit = 10;

/*
 * Given a vdev type, return the appropriate ops vector.
 */
static vdev_ops_t *
vdev_getops(const char *type)
{
	vdev_ops_t *ops, **opspp;

	for (opspp = vdev_ops_table; (ops = *opspp) != NULL; opspp++)
		if (strcmp(ops->vdev_op_type, type) == 0)
			break;

	return (ops);
}

/*
 * Default asize function: return the MAX of psize with the asize of
 * all children.  This is what's used by anything other than RAID-Z.
 */
uint64_t
vdev_default_asize(vdev_t *vd, uint64_t psize)
{
	uint64_t asize = P2ROUNDUP(psize, 1ULL << vd->vdev_top->vdev_ashift);
	uint64_t csize;
	int c;

	for (c = 0; c < vd->vdev_children; c++) {
		csize = vdev_psize_to_asize(vd->vdev_child[c], psize);
		asize = MAX(asize, csize);
	}

	return (asize);
}

/*
 * Get the minimum allocatable size. We define the allocatable size as
 * the vdev's asize rounded to the nearest metaslab. This allows us to
 * replace or attach devices which don't have the same physical size but
 * can still satisfy the same number of allocations.
 */
uint64_t
vdev_get_min_asize(vdev_t *vd)
{
	vdev_t *pvd = vd->vdev_parent;

	/*
	 * The our parent is NULL (inactive spare or cache) or is the root,
	 * just return our own asize.
	 */
	if (pvd == NULL)
		return (vd->vdev_asize);

	/*
	 * The top-level vdev just returns the allocatable size rounded
	 * to the nearest metaslab.
	 */
	if (vd == vd->vdev_top)
		return (P2ALIGN(vd->vdev_asize, 1ULL << vd->vdev_ms_shift));

	/*
	 * The allocatable space for a raidz vdev is N * sizeof(smallest child),
	 * so each child must provide at least 1/Nth of its asize.
	 */
	if (pvd->vdev_ops == &vdev_raidz_ops)
		return (pvd->vdev_min_asize / pvd->vdev_children);

	return (pvd->vdev_min_asize);
}

void
vdev_set_min_asize(vdev_t *vd)
{
	int c;
	vd->vdev_min_asize = vdev_get_min_asize(vd);

	for (c = 0; c < vd->vdev_children; c++)
		vdev_set_min_asize(vd->vdev_child[c]);
}

vdev_t *
vdev_lookup_top(spa_t *spa, uint64_t vdev)
{
	vdev_t *rvd = spa->spa_root_vdev;

	ASSERT(spa_config_held(spa, SCL_ALL, RW_READER) != 0);

	if (vdev < rvd->vdev_children) {
		ASSERT(rvd->vdev_child[vdev] != NULL);
		return (rvd->vdev_child[vdev]);
	}

	return (NULL);
}

vdev_t *
vdev_lookup_by_guid(vdev_t *vd, uint64_t guid)
{
	vdev_t *mvd;
	int c;

	if (vd->vdev_guid == guid)
		return (vd);

	for (c = 0; c < vd->vdev_children; c++)
		if ((mvd = vdev_lookup_by_guid(vd->vdev_child[c], guid)) !=
		    NULL)
			return (mvd);

	return (NULL);
}

void
vdev_add_child(vdev_t *pvd, vdev_t *cvd)
{
	size_t oldsize, newsize;
	uint64_t id = cvd->vdev_id;
	vdev_t **newchild;

	ASSERT(spa_config_held(cvd->vdev_spa, SCL_ALL, RW_WRITER) == SCL_ALL);
	ASSERT(cvd->vdev_parent == NULL);

	cvd->vdev_parent = pvd;

	if (pvd == NULL)
		return;

	ASSERT(id >= pvd->vdev_children || pvd->vdev_child[id] == NULL);

	oldsize = pvd->vdev_children * sizeof (vdev_t *);
	pvd->vdev_children = MAX(pvd->vdev_children, id + 1);
	newsize = pvd->vdev_children * sizeof (vdev_t *);

	newchild = kmem_zalloc(newsize, KM_SLEEP);
	if (pvd->vdev_child != NULL) {
		bcopy(pvd->vdev_child, newchild, oldsize);
		kmem_free(pvd->vdev_child, oldsize);
	}

	pvd->vdev_child = newchild;
	pvd->vdev_child[id] = cvd;

	cvd->vdev_top = (pvd->vdev_top ? pvd->vdev_top: cvd);
	ASSERT(cvd->vdev_top->vdev_parent->vdev_parent == NULL);

	/*
	 * Walk up all ancestors to update guid sum.
	 */
	for (; pvd != NULL; pvd = pvd->vdev_parent)
		pvd->vdev_guid_sum += cvd->vdev_guid_sum;

	if (cvd->vdev_ops->vdev_op_leaf)
		cvd->vdev_spa->spa_scrub_maxinflight += zfs_scrub_limit;
}

void
vdev_remove_child(vdev_t *pvd, vdev_t *cvd)
{
	int c;
	uint_t id = cvd->vdev_id;

	ASSERT(cvd->vdev_parent == pvd);

	if (pvd == NULL)
		return;

	ASSERT(id < pvd->vdev_children);
	ASSERT(pvd->vdev_child[id] == cvd);

	pvd->vdev_child[id] = NULL;
	cvd->vdev_parent = NULL;

	for (c = 0; c < pvd->vdev_children; c++)
		if (pvd->vdev_child[c])
			break;

	if (c == pvd->vdev_children) {
		kmem_free(pvd->vdev_child, c * sizeof (vdev_t *));
		pvd->vdev_child = NULL;
		pvd->vdev_children = 0;
	}

	/*
	 * Walk up all ancestors to update guid sum.
	 */
	for (; pvd != NULL; pvd = pvd->vdev_parent)
		pvd->vdev_guid_sum -= cvd->vdev_guid_sum;

	if (cvd->vdev_ops->vdev_op_leaf)
		cvd->vdev_spa->spa_scrub_maxinflight -= zfs_scrub_limit;
}

/*
 * Remove any holes in the child array.
 */
void
vdev_compact_children(vdev_t *pvd)
{
	vdev_t **newchild, *cvd;
	int oldc = pvd->vdev_children;
	int newc;
	int c;

	ASSERT(spa_config_held(pvd->vdev_spa, SCL_ALL, RW_WRITER) == SCL_ALL);

	for (c = newc = 0; c < oldc; c++)
		if (pvd->vdev_child[c])
			newc++;

	newchild = kmem_alloc(newc * sizeof (vdev_t *), KM_SLEEP);

	for (c = newc = 0; c < oldc; c++) {
		if ((cvd = pvd->vdev_child[c]) != NULL) {
			newchild[newc] = cvd;
			cvd->vdev_id = newc++;
		}
	}

	kmem_free(pvd->vdev_child, oldc * sizeof (vdev_t *));
	pvd->vdev_child = newchild;
	pvd->vdev_children = newc;
}

/*
 * Allocate and minimally initialize a vdev_t.
 */
vdev_t *
vdev_alloc_common(spa_t *spa, uint_t id, uint64_t guid, vdev_ops_t *ops)
{
	vdev_t *vd;
	int t;

	vd = kmem_zalloc(sizeof (vdev_t), KM_SLEEP);

	if (spa->spa_root_vdev == NULL) {
		ASSERT(ops == &vdev_root_ops);
		spa->spa_root_vdev = vd;
	}

	if (guid == 0 && ops != &vdev_hole_ops) {
		if (spa->spa_root_vdev == vd) {
			/*
			 * The root vdev's guid will also be the pool guid,
			 * which must be unique among all pools.
			 */
			guid = spa_generate_guid(NULL);
		} else {
			/*
			 * Any other vdev's guid must be unique within the pool.
			 */
			guid = spa_generate_guid(spa);
		}
		ASSERT(!spa_guid_exists(spa_guid(spa), guid));
	}

	vd->vdev_spa = spa;
	vd->vdev_id = id;
	vd->vdev_guid = guid;
	vd->vdev_guid_sum = guid;
	vd->vdev_ops = ops;
	vd->vdev_state = VDEV_STATE_CLOSED;
	vd->vdev_ishole = (ops == &vdev_hole_ops);

	list_link_init(&vd->vdev_config_dirty_node);
	list_link_init(&vd->vdev_state_dirty_node);
	mutex_init(&vd->vdev_dtl_lock, NULL, MUTEX_DEFAULT, NULL);
	mutex_init(&vd->vdev_stat_lock, NULL, MUTEX_DEFAULT, NULL);
	mutex_init(&vd->vdev_probe_lock, NULL, MUTEX_DEFAULT, NULL);
	for (t = 0; t < DTL_TYPES; t++) {
		space_map_create(&vd->vdev_dtl[t], 0, -1ULL, 0,
		    &vd->vdev_dtl_lock);
	}
	txg_list_create(&vd->vdev_ms_list,
	    offsetof(struct metaslab, ms_txg_node));
	txg_list_create(&vd->vdev_dtl_list,
	    offsetof(struct vdev, vdev_dtl_node));
	vd->vdev_stat.vs_timestamp = gethrtime();
	vdev_queue_init(vd);
	vdev_cache_init(vd);

	return (vd);
}

/*
 * Allocate a new vdev.  The 'alloctype' is used to control whether we are
 * creating a new vdev or loading an existing one - the behavior is slightly
 * different for each case.
 */
int
vdev_alloc(spa_t *spa, vdev_t **vdp, nvlist_t *nv, vdev_t *parent, uint_t id,
    int alloctype)
{
	vdev_ops_t *ops;
	char *type;
	uint64_t guid = 0, islog, nparity;
	vdev_t *vd;

	ASSERT(spa_config_held(spa, SCL_ALL, RW_WRITER) == SCL_ALL);

	if (nvlist_lookup_string(nv, ZPOOL_CONFIG_TYPE, &type) != 0)
		return (EINVAL);

	if ((ops = vdev_getops(type)) == NULL)
		return (EINVAL);

	/*
	 * If this is a load, get the vdev guid from the nvlist.
	 * Otherwise, vdev_alloc_common() will generate one for us.
	 */
	if (alloctype == VDEV_ALLOC_LOAD) {
		uint64_t label_id;

		if (nvlist_lookup_uint64(nv, ZPOOL_CONFIG_ID, &label_id) ||
		    label_id != id)
			return (EINVAL);

		if (nvlist_lookup_uint64(nv, ZPOOL_CONFIG_GUID, &guid) != 0)
			return (EINVAL);
	} else if (alloctype == VDEV_ALLOC_SPARE) {
		if (nvlist_lookup_uint64(nv, ZPOOL_CONFIG_GUID, &guid) != 0)
			return (EINVAL);
	} else if (alloctype == VDEV_ALLOC_L2CACHE) {
		if (nvlist_lookup_uint64(nv, ZPOOL_CONFIG_GUID, &guid) != 0)
			return (EINVAL);
	} else if (alloctype == VDEV_ALLOC_ROOTPOOL) {
		if (nvlist_lookup_uint64(nv, ZPOOL_CONFIG_GUID, &guid) != 0)
			return (EINVAL);
	}

	/*
	 * The first allocated vdev must be of type 'root'.
	 */
	if (ops != &vdev_root_ops && spa->spa_root_vdev == NULL)
		return (EINVAL);

	/*
	 * Determine whether we're a log vdev.
	 */
	islog = 0;
	(void) nvlist_lookup_uint64(nv, ZPOOL_CONFIG_IS_LOG, &islog);
	if (islog && spa_version(spa) < SPA_VERSION_SLOGS)
		return (ENOTSUP);

	if (ops == &vdev_hole_ops && spa_version(spa) < SPA_VERSION_HOLES)
		return (ENOTSUP);

	/*
	 * Set the nparity property for RAID-Z vdevs.
	 */
	nparity = -1ULL;
	if (ops == &vdev_raidz_ops) {
		if (nvlist_lookup_uint64(nv, ZPOOL_CONFIG_NPARITY,
		    &nparity) == 0) {
			if (nparity == 0 || nparity > VDEV_RAIDZ_MAXPARITY)
				return (EINVAL);
			/*
			 * Previous versions could only support 1 or 2 parity
			 * device.
			 */
			if (nparity > 1 &&
			    spa_version(spa) < SPA_VERSION_RAIDZ2)
				return (ENOTSUP);
			if (nparity > 2 &&
			    spa_version(spa) < SPA_VERSION_RAIDZ3)
				return (ENOTSUP);
		} else {
			/*
			 * We require the parity to be specified for SPAs that
			 * support multiple parity levels.
			 */
			if (spa_version(spa) >= SPA_VERSION_RAIDZ2)
				return (EINVAL);
			/*
			 * Otherwise, we default to 1 parity device for RAID-Z.
			 */
			nparity = 1;
		}
	} else {
		nparity = 0;
	}
	ASSERT(nparity != -1ULL);

	vd = vdev_alloc_common(spa, id, guid, ops);

	vd->vdev_islog = islog;
	vd->vdev_nparity = nparity;

	if (nvlist_lookup_string(nv, ZPOOL_CONFIG_PATH, &vd->vdev_path) == 0)
		vd->vdev_path = spa_strdup(vd->vdev_path);
	if (nvlist_lookup_string(nv, ZPOOL_CONFIG_DEVID, &vd->vdev_devid) == 0)
		vd->vdev_devid = spa_strdup(vd->vdev_devid);
	if (nvlist_lookup_string(nv, ZPOOL_CONFIG_PHYS_PATH,
	    &vd->vdev_physpath) == 0)
		vd->vdev_physpath = spa_strdup(vd->vdev_physpath);
	if (nvlist_lookup_string(nv, ZPOOL_CONFIG_FRU, &vd->vdev_fru) == 0)
		vd->vdev_fru = spa_strdup(vd->vdev_fru);

	/*
	 * Set the whole_disk property.  If it's not specified, leave the value
	 * as -1.
	 */
	if (nvlist_lookup_uint64(nv, ZPOOL_CONFIG_WHOLE_DISK,
	    &vd->vdev_wholedisk) != 0)
		vd->vdev_wholedisk = -1ULL;

	/*
	 * Look for the 'not present' flag.  This will only be set if the device
	 * was not present at the time of import.
	 */
	(void) nvlist_lookup_uint64(nv, ZPOOL_CONFIG_NOT_PRESENT,
	    &vd->vdev_not_present);

	/*
	 * Get the alignment requirement.
	 */
	(void) nvlist_lookup_uint64(nv, ZPOOL_CONFIG_ASHIFT, &vd->vdev_ashift);

	/*
	 * Retrieve the vdev creation time.
	 */
	(void) nvlist_lookup_uint64(nv, ZPOOL_CONFIG_CREATE_TXG,
	    &vd->vdev_crtxg);

	/*
	 * If we're a top-level vdev, try to load the allocation parameters.
	 */
	if (parent && !parent->vdev_parent &&
	    (alloctype == VDEV_ALLOC_LOAD || alloctype == VDEV_ALLOC_SPLIT)) {
		(void) nvlist_lookup_uint64(nv, ZPOOL_CONFIG_METASLAB_ARRAY,
		    &vd->vdev_ms_array);
		(void) nvlist_lookup_uint64(nv, ZPOOL_CONFIG_METASLAB_SHIFT,
		    &vd->vdev_ms_shift);
		(void) nvlist_lookup_uint64(nv, ZPOOL_CONFIG_ASIZE,
		    &vd->vdev_asize);
		(void) nvlist_lookup_uint64(nv, ZPOOL_CONFIG_REMOVING,
		    &vd->vdev_removing);
	}

	if (parent && !parent->vdev_parent) {
		ASSERT(alloctype == VDEV_ALLOC_LOAD ||
		    alloctype == VDEV_ALLOC_ADD ||
		    alloctype == VDEV_ALLOC_SPLIT ||
		    alloctype == VDEV_ALLOC_ROOTPOOL);
		vd->vdev_mg = metaslab_group_create(islog ?
		    spa_log_class(spa) : spa_normal_class(spa), vd);
	}

	/*
	 * If we're a leaf vdev, try to load the DTL object and other state.
	 */
	if (vd->vdev_ops->vdev_op_leaf &&
	    (alloctype == VDEV_ALLOC_LOAD || alloctype == VDEV_ALLOC_L2CACHE ||
	    alloctype == VDEV_ALLOC_ROOTPOOL)) {
		if (alloctype == VDEV_ALLOC_LOAD) {
			(void) nvlist_lookup_uint64(nv, ZPOOL_CONFIG_DTL,
			    &vd->vdev_dtl_smo.smo_object);
			(void) nvlist_lookup_uint64(nv, ZPOOL_CONFIG_UNSPARE,
			    &vd->vdev_unspare);
		}

		if (alloctype == VDEV_ALLOC_ROOTPOOL) {
			uint64_t spare = 0;

			if (nvlist_lookup_uint64(nv, ZPOOL_CONFIG_IS_SPARE,
			    &spare) == 0 && spare)
				spa_spare_add(vd);
		}

		(void) nvlist_lookup_uint64(nv, ZPOOL_CONFIG_OFFLINE,
		    &vd->vdev_offline);

		/*
		 * When importing a pool, we want to ignore the persistent fault
		 * state, as the diagnosis made on another system may not be
		 * valid in the current context.  Local vdevs will
		 * remain in the faulted state.
		 */
		if (spa_load_state(spa) == SPA_LOAD_OPEN) {
			(void) nvlist_lookup_uint64(nv, ZPOOL_CONFIG_FAULTED,
			    &vd->vdev_faulted);
			(void) nvlist_lookup_uint64(nv, ZPOOL_CONFIG_DEGRADED,
			    &vd->vdev_degraded);
			(void) nvlist_lookup_uint64(nv, ZPOOL_CONFIG_REMOVED,
			    &vd->vdev_removed);

			if (vd->vdev_faulted || vd->vdev_degraded) {
				char *aux;

				vd->vdev_label_aux =
				    VDEV_AUX_ERR_EXCEEDED;
				if (nvlist_lookup_string(nv,
				    ZPOOL_CONFIG_AUX_STATE, &aux) == 0 &&
				    strcmp(aux, "external") == 0)
					vd->vdev_label_aux = VDEV_AUX_EXTERNAL;
			}
		}
	}

	/*
	 * Add ourselves to the parent's list of children.
	 */
	vdev_add_child(parent, vd);

	*vdp = vd;

	return (0);
}

void
vdev_free(vdev_t *vd)
{
	int c, t;
	spa_t *spa = vd->vdev_spa;

	/*
	 * vdev_free() implies closing the vdev first.  This is simpler than
	 * trying to ensure complicated semantics for all callers.
	 */
	vdev_close(vd);

	ASSERT(!list_link_active(&vd->vdev_config_dirty_node));
	ASSERT(!list_link_active(&vd->vdev_state_dirty_node));

	/*
	 * Free all children.
	 */
	for (c = 0; c < vd->vdev_children; c++)
		vdev_free(vd->vdev_child[c]);

	ASSERT(vd->vdev_child == NULL);
	ASSERT(vd->vdev_guid_sum == vd->vdev_guid);

	/*
	 * Discard allocation state.
	 */
	if (vd->vdev_mg != NULL) {
		vdev_metaslab_fini(vd);
		metaslab_group_destroy(vd->vdev_mg);
	}

	ASSERT3U(vd->vdev_stat.vs_space, ==, 0);
	ASSERT3U(vd->vdev_stat.vs_dspace, ==, 0);
	ASSERT3U(vd->vdev_stat.vs_alloc, ==, 0);

	/*
	 * Remove this vdev from its parent's child list.
	 */
	vdev_remove_child(vd->vdev_parent, vd);

	ASSERT(vd->vdev_parent == NULL);

	/*
	 * Clean up vdev structure.
	 */
	vdev_queue_fini(vd);
	vdev_cache_fini(vd);

	if (vd->vdev_path)
		spa_strfree(vd->vdev_path);
	if (vd->vdev_devid)
		spa_strfree(vd->vdev_devid);
	if (vd->vdev_physpath)
		spa_strfree(vd->vdev_physpath);
	if (vd->vdev_fru)
		spa_strfree(vd->vdev_fru);

	if (vd->vdev_isspare)
		spa_spare_remove(vd);
	if (vd->vdev_isl2cache)
		spa_l2cache_remove(vd);

	txg_list_destroy(&vd->vdev_ms_list);
	txg_list_destroy(&vd->vdev_dtl_list);

	mutex_enter(&vd->vdev_dtl_lock);
	for (t = 0; t < DTL_TYPES; t++) {
		space_map_unload(&vd->vdev_dtl[t]);
		space_map_destroy(&vd->vdev_dtl[t]);
	}
	mutex_exit(&vd->vdev_dtl_lock);

	mutex_destroy(&vd->vdev_dtl_lock);
	mutex_destroy(&vd->vdev_stat_lock);
	mutex_destroy(&vd->vdev_probe_lock);

	if (vd == spa->spa_root_vdev)
		spa->spa_root_vdev = NULL;

	kmem_free(vd, sizeof (vdev_t));
}

/*
 * Transfer top-level vdev state from svd to tvd.
 */
static void
vdev_top_transfer(vdev_t *svd, vdev_t *tvd)
{
	spa_t *spa = svd->vdev_spa;
	metaslab_t *msp;
	vdev_t *vd;
	int t;

	ASSERT(tvd == tvd->vdev_top);

	tvd->vdev_ms_array = svd->vdev_ms_array;
	tvd->vdev_ms_shift = svd->vdev_ms_shift;
	tvd->vdev_ms_count = svd->vdev_ms_count;

	svd->vdev_ms_array = 0;
	svd->vdev_ms_shift = 0;
	svd->vdev_ms_count = 0;

	tvd->vdev_mg = svd->vdev_mg;
	tvd->vdev_ms = svd->vdev_ms;

	svd->vdev_mg = NULL;
	svd->vdev_ms = NULL;

	if (tvd->vdev_mg != NULL)
		tvd->vdev_mg->mg_vd = tvd;

	tvd->vdev_stat.vs_alloc = svd->vdev_stat.vs_alloc;
	tvd->vdev_stat.vs_space = svd->vdev_stat.vs_space;
	tvd->vdev_stat.vs_dspace = svd->vdev_stat.vs_dspace;

	svd->vdev_stat.vs_alloc = 0;
	svd->vdev_stat.vs_space = 0;
	svd->vdev_stat.vs_dspace = 0;

	for (t = 0; t < TXG_SIZE; t++) {
		while ((msp = txg_list_remove(&svd->vdev_ms_list, t)) != NULL)
			(void) txg_list_add(&tvd->vdev_ms_list, msp, t);
		while ((vd = txg_list_remove(&svd->vdev_dtl_list, t)) != NULL)
			(void) txg_list_add(&tvd->vdev_dtl_list, vd, t);
		if (txg_list_remove_this(&spa->spa_vdev_txg_list, svd, t))
			(void) txg_list_add(&spa->spa_vdev_txg_list, tvd, t);
	}

	if (list_link_active(&svd->vdev_config_dirty_node)) {
		vdev_config_clean(svd);
		vdev_config_dirty(tvd);
	}

	if (list_link_active(&svd->vdev_state_dirty_node)) {
		vdev_state_clean(svd);
		vdev_state_dirty(tvd);
	}

	tvd->vdev_deflate_ratio = svd->vdev_deflate_ratio;
	svd->vdev_deflate_ratio = 0;

	tvd->vdev_islog = svd->vdev_islog;
	svd->vdev_islog = 0;
}

static void
vdev_top_update(vdev_t *tvd, vdev_t *vd)
{
	int c;

	if (vd == NULL)
		return;

	vd->vdev_top = tvd;

	for (c = 0; c < vd->vdev_children; c++)
		vdev_top_update(tvd, vd->vdev_child[c]);
}

/*
 * Add a mirror/replacing vdev above an existing vdev.
 */
vdev_t *
vdev_add_parent(vdev_t *cvd, vdev_ops_t *ops)
{
	spa_t *spa = cvd->vdev_spa;
	vdev_t *pvd = cvd->vdev_parent;
	vdev_t *mvd;

	ASSERT(spa_config_held(spa, SCL_ALL, RW_WRITER) == SCL_ALL);

	mvd = vdev_alloc_common(spa, cvd->vdev_id, 0, ops);

	mvd->vdev_asize = cvd->vdev_asize;
	mvd->vdev_min_asize = cvd->vdev_min_asize;
	mvd->vdev_ashift = cvd->vdev_ashift;
	mvd->vdev_state = cvd->vdev_state;
	mvd->vdev_crtxg = cvd->vdev_crtxg;

	vdev_remove_child(pvd, cvd);
	vdev_add_child(pvd, mvd);
	cvd->vdev_id = mvd->vdev_children;
	vdev_add_child(mvd, cvd);
	vdev_top_update(cvd->vdev_top, cvd->vdev_top);

	if (mvd == mvd->vdev_top)
		vdev_top_transfer(cvd, mvd);

	return (mvd);
}

/*
 * Remove a 1-way mirror/replacing vdev from the tree.
 */
void
vdev_remove_parent(vdev_t *cvd)
{
	vdev_t *mvd = cvd->vdev_parent;
	vdev_t *pvd = mvd->vdev_parent;

	ASSERT(spa_config_held(cvd->vdev_spa, SCL_ALL, RW_WRITER) == SCL_ALL);

	ASSERT(mvd->vdev_children == 1);
	ASSERT(mvd->vdev_ops == &vdev_mirror_ops ||
	    mvd->vdev_ops == &vdev_replacing_ops ||
	    mvd->vdev_ops == &vdev_spare_ops);
	cvd->vdev_ashift = mvd->vdev_ashift;

	vdev_remove_child(mvd, cvd);
	vdev_remove_child(pvd, mvd);

	/*
	 * If cvd will replace mvd as a top-level vdev, preserve mvd's guid.
	 * Otherwise, we could have detached an offline device, and when we
	 * go to import the pool we'll think we have two top-level vdevs,
	 * instead of a different version of the same top-level vdev.
	 */
	if (mvd->vdev_top == mvd) {
		uint64_t guid_delta = mvd->vdev_guid - cvd->vdev_guid;
		cvd->vdev_orig_guid = cvd->vdev_guid;
		cvd->vdev_guid += guid_delta;
		cvd->vdev_guid_sum += guid_delta;
	}
	cvd->vdev_id = mvd->vdev_id;
	vdev_add_child(pvd, cvd);
	vdev_top_update(cvd->vdev_top, cvd->vdev_top);

	if (cvd == cvd->vdev_top)
		vdev_top_transfer(mvd, cvd);

	ASSERT(mvd->vdev_children == 0);
	vdev_free(mvd);
}

int
vdev_metaslab_init(vdev_t *vd, uint64_t txg)
{
	spa_t *spa = vd->vdev_spa;
	objset_t *mos = spa->spa_meta_objset;
	uint64_t m;
	uint64_t oldc = vd->vdev_ms_count;
	uint64_t newc = vd->vdev_asize >> vd->vdev_ms_shift;
	metaslab_t **mspp;
	int error;

	ASSERT(txg == 0 || spa_config_held(spa, SCL_ALLOC, RW_WRITER));

	/*
	 * This vdev is not being allocated from yet or is a hole.
	 */
	if (vd->vdev_ms_shift == 0)
		return (0);

	ASSERT(!vd->vdev_ishole);

	/*
	 * Compute the raidz-deflation ratio.  Note, we hard-code
	 * in 128k (1 << 17) because it is the current "typical" blocksize.
	 * Even if SPA_MAXBLOCKSIZE changes, this algorithm must never change,
	 * or we will inconsistently account for existing bp's.
	 */
	vd->vdev_deflate_ratio = (1 << 17) /
	    (vdev_psize_to_asize(vd, 1 << 17) >> SPA_MINBLOCKSHIFT);

	ASSERT(oldc <= newc);

	mspp = kmem_zalloc(newc * sizeof (*mspp), KM_SLEEP);

	if (oldc != 0) {
		bcopy(vd->vdev_ms, mspp, oldc * sizeof (*mspp));
		kmem_free(vd->vdev_ms, oldc * sizeof (*mspp));
	}

	vd->vdev_ms = mspp;
	vd->vdev_ms_count = newc;

	for (m = oldc; m < newc; m++) {
		space_map_obj_t smo = { 0, 0, 0 };
		if (txg == 0) {
			uint64_t object = 0;
			error = dmu_read(mos, vd->vdev_ms_array,
			    m * sizeof (uint64_t), sizeof (uint64_t), &object,
			    DMU_READ_PREFETCH);
			if (error)
				return (error);
			if (object != 0) {
				dmu_buf_t *db;
				error = dmu_bonus_hold(mos, object, FTAG, &db);
				if (error)
					return (error);
				ASSERT3U(db->db_size, >=, sizeof (smo));
				bcopy(db->db_data, &smo, sizeof (smo));
				ASSERT3U(smo.smo_object, ==, object);
				dmu_buf_rele(db, FTAG);
			}
		}
		vd->vdev_ms[m] = metaslab_init(vd->vdev_mg, &smo,
		    m << vd->vdev_ms_shift, 1ULL << vd->vdev_ms_shift, txg);
	}

	if (txg == 0)
		spa_config_enter(spa, SCL_ALLOC, FTAG, RW_WRITER);

	/*
	 * If the vdev is being removed we don't activate
	 * the metaslabs since we want to ensure that no new
	 * allocations are performed on this device.
	 */
	if (oldc == 0 && !vd->vdev_removing)
		metaslab_group_activate(vd->vdev_mg);

	if (txg == 0)
		spa_config_exit(spa, SCL_ALLOC, FTAG);

	return (0);
}

void
vdev_metaslab_fini(vdev_t *vd)
{
	uint64_t m;
	uint64_t count = vd->vdev_ms_count;

	if (vd->vdev_ms != NULL) {
		metaslab_group_passivate(vd->vdev_mg);
		for (m = 0; m < count; m++)
			if (vd->vdev_ms[m] != NULL)
				metaslab_fini(vd->vdev_ms[m]);
		kmem_free(vd->vdev_ms, count * sizeof (metaslab_t *));
		vd->vdev_ms = NULL;
	}
}

typedef struct vdev_probe_stats {
	boolean_t	vps_readable;
	boolean_t	vps_writeable;
	int		vps_flags;
} vdev_probe_stats_t;

static void
vdev_probe_done(zio_t *zio)
{
	spa_t *spa = zio->io_spa;
	vdev_t *vd = zio->io_vd;
	vdev_probe_stats_t *vps = zio->io_private;

	ASSERT(vd->vdev_probe_zio != NULL);

	if (zio->io_type == ZIO_TYPE_READ) {
		if (zio->io_error == 0)
			vps->vps_readable = 1;
		if (zio->io_error == 0 && spa_writeable(spa)) {
			zio_nowait(zio_write_phys(vd->vdev_probe_zio, vd,
			    zio->io_offset, zio->io_size, zio->io_data,
			    ZIO_CHECKSUM_OFF, vdev_probe_done, vps,
			    ZIO_PRIORITY_SYNC_WRITE, vps->vps_flags, B_TRUE));
		} else {
			zio_buf_free(zio->io_data, zio->io_size);
		}
	} else if (zio->io_type == ZIO_TYPE_WRITE) {
		if (zio->io_error == 0)
			vps->vps_writeable = 1;
		zio_buf_free(zio->io_data, zio->io_size);
	} else if (zio->io_type == ZIO_TYPE_NULL) {
		zio_t *pio;

		vd->vdev_cant_read |= !vps->vps_readable;
		vd->vdev_cant_write |= !vps->vps_writeable;

		if (vdev_readable(vd) &&
		    (vdev_writeable(vd) || !spa_writeable(spa))) {
			zio->io_error = 0;
		} else {
			ASSERT(zio->io_error != 0);
			zfs_ereport_post(FM_EREPORT_ZFS_PROBE_FAILURE,
			    spa, vd, NULL, 0, 0);
			zio->io_error = ENXIO;
		}

		mutex_enter(&vd->vdev_probe_lock);
		ASSERT(vd->vdev_probe_zio == zio);
		vd->vdev_probe_zio = NULL;
		mutex_exit(&vd->vdev_probe_lock);

		while ((pio = zio_walk_parents(zio)) != NULL)
			if (!vdev_accessible(vd, pio))
				pio->io_error = ENXIO;

		kmem_free(vps, sizeof (*vps));
	}
}

/*
 * Determine whether this device is accessible by reading and writing
 * to several known locations: the pad regions of each vdev label
 * but the first (which we leave alone in case it contains a VTOC).
 */
zio_t *
vdev_probe(vdev_t *vd, zio_t *zio)
{
	spa_t *spa = vd->vdev_spa;
	vdev_probe_stats_t *vps = NULL;
	zio_t *pio;
	int l;

	ASSERT(vd->vdev_ops->vdev_op_leaf);

	/*
	 * Don't probe the probe.
	 */
	if (zio && (zio->io_flags & ZIO_FLAG_PROBE))
		return (NULL);

	/*
	 * To prevent 'probe storms' when a device fails, we create
	 * just one probe i/o at a time.  All zios that want to probe
	 * this vdev will become parents of the probe io.
	 */
	mutex_enter(&vd->vdev_probe_lock);

	if ((pio = vd->vdev_probe_zio) == NULL) {
		vps = kmem_zalloc(sizeof (*vps), KM_SLEEP);

		vps->vps_flags = ZIO_FLAG_CANFAIL | ZIO_FLAG_PROBE |
		    ZIO_FLAG_DONT_CACHE | ZIO_FLAG_DONT_AGGREGATE |
		    ZIO_FLAG_TRYHARD;

		if (spa_config_held(spa, SCL_ZIO, RW_WRITER)) {
			/*
			 * vdev_cant_read and vdev_cant_write can only
			 * transition from TRUE to FALSE when we have the
			 * SCL_ZIO lock as writer; otherwise they can only
			 * transition from FALSE to TRUE.  This ensures that
			 * any zio looking at these values can assume that
			 * failures persist for the life of the I/O.  That's
			 * important because when a device has intermittent
			 * connectivity problems, we want to ensure that
			 * they're ascribed to the device (ENXIO) and not
			 * the zio (EIO).
			 *
			 * Since we hold SCL_ZIO as writer here, clear both
			 * values so the probe can reevaluate from first
			 * principles.
			 */
			vps->vps_flags |= ZIO_FLAG_CONFIG_WRITER;
			vd->vdev_cant_read = B_FALSE;
			vd->vdev_cant_write = B_FALSE;
		}

		vd->vdev_probe_zio = pio = zio_null(NULL, spa, vd,
		    vdev_probe_done, vps,
		    vps->vps_flags | ZIO_FLAG_DONT_PROPAGATE);

		/*
		 * We can't change the vdev state in this context, so we
		 * kick off an async task to do it on our behalf.
		 */
		if (zio != NULL) {
			vd->vdev_probe_wanted = B_TRUE;
			spa_async_request(spa, SPA_ASYNC_PROBE);
		}
	}

	if (zio != NULL)
		zio_add_child(zio, pio);

	mutex_exit(&vd->vdev_probe_lock);

	if (vps == NULL) {
		ASSERT(zio != NULL);
		return (NULL);
	}

	for (l = 1; l < VDEV_LABELS; l++) {
		zio_nowait(zio_read_phys(pio, vd,
		    vdev_label_offset(vd->vdev_psize, l,
		    offsetof(vdev_label_t, vl_pad2)),
		    VDEV_PAD_SIZE, zio_buf_alloc(VDEV_PAD_SIZE),
		    ZIO_CHECKSUM_OFF, vdev_probe_done, vps,
		    ZIO_PRIORITY_SYNC_READ, vps->vps_flags, B_TRUE));
	}

	if (zio == NULL)
		return (pio);

	zio_nowait(pio);
	return (NULL);
}

static void
vdev_open_child(void *arg)
{
	vdev_t *vd = arg;

	vd->vdev_open_thread = curthread;
	vd->vdev_open_error = vdev_open(vd);
	vd->vdev_open_thread = NULL;
}

boolean_t
vdev_uses_zvols(vdev_t *vd)
{
	int c;

	if (vd->vdev_path && strncmp(vd->vdev_path, ZVOL_DIR,
	    strlen(ZVOL_DIR)) == 0)
		return (B_TRUE);
	for (c = 0; c < vd->vdev_children; c++)
		if (vdev_uses_zvols(vd->vdev_child[c]))
			return (B_TRUE);
	return (B_FALSE);
}

void
vdev_open_children(vdev_t *vd)
{
	taskq_t *tq;
	int children = vd->vdev_children;
	int c;

	/*
	 * in order to handle pools on top of zvols, do the opens
	 * in a single thread so that the same thread holds the
	 * spa_namespace_lock
	 */
	if (vdev_uses_zvols(vd)) {
		for (c = 0; c < children; c++)
			vd->vdev_child[c]->vdev_open_error =
			    vdev_open(vd->vdev_child[c]);
		return;
	}
	tq = taskq_create("vdev_open", children, minclsyspri,
	    children, children, TASKQ_PREPOPULATE);

	for (c = 0; c < children; c++)
		VERIFY(taskq_dispatch(tq, vdev_open_child, vd->vdev_child[c],
		    TQ_SLEEP) != 0);

	taskq_destroy(tq);
}

/*
 * Prepare a virtual device for access.
 */
int
vdev_open(vdev_t *vd)
{
	spa_t *spa = vd->vdev_spa;
	int error;
	uint64_t osize = 0;
	uint64_t asize, psize;
	uint64_t ashift = 0;
	int c;

	ASSERT(vd->vdev_open_thread == curthread ||
	    spa_config_held(spa, SCL_STATE_ALL, RW_WRITER) == SCL_STATE_ALL);
	ASSERT(vd->vdev_state == VDEV_STATE_CLOSED ||
	    vd->vdev_state == VDEV_STATE_CANT_OPEN ||
	    vd->vdev_state == VDEV_STATE_OFFLINE);

	vd->vdev_stat.vs_aux = VDEV_AUX_NONE;
	vd->vdev_cant_read = B_FALSE;
	vd->vdev_cant_write = B_FALSE;
	vd->vdev_min_asize = vdev_get_min_asize(vd);

	/*
	 * If this vdev is not removed, check its fault status.  If it's
	 * faulted, bail out of the open.
	 */
	if (!vd->vdev_removed && vd->vdev_faulted) {
		ASSERT(vd->vdev_children == 0);
		ASSERT(vd->vdev_label_aux == VDEV_AUX_ERR_EXCEEDED ||
		    vd->vdev_label_aux == VDEV_AUX_EXTERNAL);
		vdev_set_state(vd, B_TRUE, VDEV_STATE_FAULTED,
		    vd->vdev_label_aux);
		return (ENXIO);
	} else if (vd->vdev_offline) {
		ASSERT(vd->vdev_children == 0);
		vdev_set_state(vd, B_TRUE, VDEV_STATE_OFFLINE, VDEV_AUX_NONE);
		return (ENXIO);
	}

	error = vd->vdev_ops->vdev_op_open(vd, &osize, &ashift);

	/*
	 * Reset the vdev_reopening flag so that we actually close
	 * the vdev on error.
	 */
	vd->vdev_reopening = B_FALSE;
	if (zio_injection_enabled && error == 0)
		error = zio_handle_device_injection(vd, NULL, ENXIO);

	if (error) {
		if (vd->vdev_removed &&
		    vd->vdev_stat.vs_aux != VDEV_AUX_OPEN_FAILED)
			vd->vdev_removed = B_FALSE;

		vdev_set_state(vd, B_TRUE, VDEV_STATE_CANT_OPEN,
		    vd->vdev_stat.vs_aux);
		return (error);
	}

	vd->vdev_removed = B_FALSE;

	/*
	 * Recheck the faulted flag now that we have confirmed that
	 * the vdev is accessible.  If we're faulted, bail.
	 */
	if (vd->vdev_faulted) {
		ASSERT(vd->vdev_children == 0);
		ASSERT(vd->vdev_label_aux == VDEV_AUX_ERR_EXCEEDED ||
		    vd->vdev_label_aux == VDEV_AUX_EXTERNAL);
		vdev_set_state(vd, B_TRUE, VDEV_STATE_FAULTED,
		    vd->vdev_label_aux);
		return (ENXIO);
	}

	if (vd->vdev_degraded) {
		ASSERT(vd->vdev_children == 0);
		vdev_set_state(vd, B_TRUE, VDEV_STATE_DEGRADED,
		    VDEV_AUX_ERR_EXCEEDED);
	} else {
		vdev_set_state(vd, B_TRUE, VDEV_STATE_HEALTHY, 0);
	}

	/*
	 * For hole or missing vdevs we just return success.
	 */
	if (vd->vdev_ishole || vd->vdev_ops == &vdev_missing_ops)
		return (0);

	for (c = 0; c < vd->vdev_children; c++) {
		if (vd->vdev_child[c]->vdev_state != VDEV_STATE_HEALTHY) {
			vdev_set_state(vd, B_TRUE, VDEV_STATE_DEGRADED,
			    VDEV_AUX_NONE);
			break;
		}
	}

	osize = P2ALIGN(osize, (uint64_t)sizeof (vdev_label_t));

	if (vd->vdev_children == 0) {
		if (osize < SPA_MINDEVSIZE) {
			vdev_set_state(vd, B_TRUE, VDEV_STATE_CANT_OPEN,
			    VDEV_AUX_TOO_SMALL);
			return (EOVERFLOW);
		}
		psize = osize;
		asize = osize - (VDEV_LABEL_START_SIZE + VDEV_LABEL_END_SIZE);
	} else {
		if (vd->vdev_parent != NULL && osize < SPA_MINDEVSIZE -
		    (VDEV_LABEL_START_SIZE + VDEV_LABEL_END_SIZE)) {
			vdev_set_state(vd, B_TRUE, VDEV_STATE_CANT_OPEN,
			    VDEV_AUX_TOO_SMALL);
			return (EOVERFLOW);
		}
		psize = 0;
		asize = osize;
	}

	vd->vdev_psize = psize;

	/*
	 * Make sure the allocatable size hasn't shrunk.
	 */
	if (asize < vd->vdev_min_asize) {
		vdev_set_state(vd, B_TRUE, VDEV_STATE_CANT_OPEN,
		    VDEV_AUX_BAD_LABEL);
		return (EINVAL);
	}

	if (vd->vdev_asize == 0) {
		/*
		 * This is the first-ever open, so use the computed values.
		 * For testing purposes, a higher ashift can be requested.
		 */
		vd->vdev_asize = asize;
		vd->vdev_ashift = MAX(ashift, vd->vdev_ashift);
	} else {
		/*
		 * Make sure the alignment requirement hasn't increased.
		 */
		if (ashift > vd->vdev_top->vdev_ashift) {
			vdev_set_state(vd, B_TRUE, VDEV_STATE_CANT_OPEN,
			    VDEV_AUX_BAD_LABEL);
			return (EINVAL);
		}
	}

	/*
	 * If all children are healthy and the asize has increased,
	 * then we've experienced dynamic LUN growth.  If automatic
	 * expansion is enabled then use the additional space.
	 */
	if (vd->vdev_state == VDEV_STATE_HEALTHY && asize > vd->vdev_asize &&
	    (vd->vdev_expanding || spa->spa_autoexpand))
		vd->vdev_asize = asize;

	vdev_set_min_asize(vd);

	/*
	 * Ensure we can issue some IO before declaring the
	 * vdev open for business.
	 */
	if (vd->vdev_ops->vdev_op_leaf &&
	    (error = zio_wait(vdev_probe(vd, NULL))) != 0) {
		vdev_set_state(vd, B_TRUE, VDEV_STATE_FAULTED,
		    VDEV_AUX_ERR_EXCEEDED);
		return (error);
	}

	/*
	 * If a leaf vdev has a DTL, and seems healthy, then kick off a
	 * resilver.  But don't do this if we are doing a reopen for a scrub,
	 * since this would just restart the scrub we are already doing.
	 */
	if (vd->vdev_ops->vdev_op_leaf && !spa->spa_scrub_reopen &&
	    vdev_resilver_needed(vd, NULL, NULL))
		spa_async_request(spa, SPA_ASYNC_RESILVER);

	return (0);
}

/*
 * Called once the vdevs are all opened, this routine validates the label
 * contents.  This needs to be done before vdev_load() so that we don't
 * inadvertently do repair I/Os to the wrong device.
 *
 * This function will only return failure if one of the vdevs indicates that it
 * has since been destroyed or exported.  This is only possible if
 * /etc/zfs/zpool.cache was readonly at the time.  Otherwise, the vdev state
 * will be updated but the function will return 0.
 */
int
vdev_validate(vdev_t *vd)
{
	spa_t *spa = vd->vdev_spa;
	nvlist_t *label;
	uint64_t guid = 0, top_guid;
	uint64_t state;
	int c;

	for (c = 0; c < vd->vdev_children; c++)
		if (vdev_validate(vd->vdev_child[c]) != 0)
			return (EBADF);

	/*
	 * If the device has already failed, or was marked offline, don't do
	 * any further validation.  Otherwise, label I/O will fail and we will
	 * overwrite the previous state.
	 */
	if (vd->vdev_ops->vdev_op_leaf && vdev_readable(vd)) {
		uint64_t aux_guid = 0;
		nvlist_t *nvl;

		if ((label = vdev_label_read_config(vd)) == NULL) {
			vdev_set_state(vd, B_TRUE, VDEV_STATE_CANT_OPEN,
			    VDEV_AUX_BAD_LABEL);
			return (0);
		}

		/*
		 * Determine if this vdev has been split off into another
		 * pool.  If so, then refuse to open it.
		 */
		if (nvlist_lookup_uint64(label, ZPOOL_CONFIG_SPLIT_GUID,
		    &aux_guid) == 0 && aux_guid == spa_guid(spa)) {
			vdev_set_state(vd, B_FALSE, VDEV_STATE_CANT_OPEN,
			    VDEV_AUX_SPLIT_POOL);
			nvlist_free(label);
			return (0);
		}

		if (nvlist_lookup_uint64(label, ZPOOL_CONFIG_POOL_GUID,
		    &guid) != 0 || guid != spa_guid(spa)) {
			vdev_set_state(vd, B_FALSE, VDEV_STATE_CANT_OPEN,
			    VDEV_AUX_CORRUPT_DATA);
			nvlist_free(label);
			return (0);
		}

		if (nvlist_lookup_nvlist(label, ZPOOL_CONFIG_VDEV_TREE, &nvl)
		    != 0 || nvlist_lookup_uint64(nvl, ZPOOL_CONFIG_ORIG_GUID,
		    &aux_guid) != 0)
			aux_guid = 0;

		/*
		 * If this vdev just became a top-level vdev because its
		 * sibling was detached, it will have adopted the parent's
		 * vdev guid -- but the label may or may not be on disk yet.
		 * Fortunately, either version of the label will have the
		 * same top guid, so if we're a top-level vdev, we can
		 * safely compare to that instead.
		 *
		 * If we split this vdev off instead, then we also check the
		 * original pool's guid.  We don't want to consider the vdev
		 * corrupt if it is partway through a split operation.
		 */
		if (nvlist_lookup_uint64(label, ZPOOL_CONFIG_GUID,
		    &guid) != 0 ||
		    nvlist_lookup_uint64(label, ZPOOL_CONFIG_TOP_GUID,
		    &top_guid) != 0 ||
		    ((vd->vdev_guid != guid && vd->vdev_guid != aux_guid) &&
		    (vd->vdev_guid != top_guid || vd != vd->vdev_top))) {
			vdev_set_state(vd, B_FALSE, VDEV_STATE_CANT_OPEN,
			    VDEV_AUX_CORRUPT_DATA);
			nvlist_free(label);
			return (0);
		}

		if (nvlist_lookup_uint64(label, ZPOOL_CONFIG_POOL_STATE,
		    &state) != 0) {
			vdev_set_state(vd, B_FALSE, VDEV_STATE_CANT_OPEN,
			    VDEV_AUX_CORRUPT_DATA);
			nvlist_free(label);
			return (0);
		}

		nvlist_free(label);

		/*
		 * If spa->spa_load_verbatim is true, no need to check the
		 * state of the pool.
		 */
		if (!spa->spa_load_verbatim &&
		    spa_load_state(spa) == SPA_LOAD_OPEN &&
		    state != POOL_STATE_ACTIVE)
			return (EBADF);

		/*
		 * If we were able to open and validate a vdev that was
		 * previously marked permanently unavailable, clear that state
		 * now.
		 */
		if (vd->vdev_not_present)
			vd->vdev_not_present = 0;
	}

	return (0);
}

/*
 * Close a virtual device.
 */
void
vdev_close(vdev_t *vd)
{
	ASSERTV(spa_t *spa = vd->vdev_spa);
	vdev_t *pvd = vd->vdev_parent;

	ASSERT(spa_config_held(spa, SCL_STATE_ALL, RW_WRITER) == SCL_STATE_ALL);

	/*
	 * If our parent is reopening, then we are as well, unless we are
	 * going offline.
	 */
	if (pvd != NULL && pvd->vdev_reopening)
		vd->vdev_reopening = (pvd->vdev_reopening && !vd->vdev_offline);

	vd->vdev_ops->vdev_op_close(vd);

	vdev_cache_purge(vd);

	/*
	 * We record the previous state before we close it, so that if we are
	 * doing a reopen(), we don't generate FMA ereports if we notice that
	 * it's still faulted.
	 */
	vd->vdev_prevstate = vd->vdev_state;

	if (vd->vdev_offline)
		vd->vdev_state = VDEV_STATE_OFFLINE;
	else
		vd->vdev_state = VDEV_STATE_CLOSED;
	vd->vdev_stat.vs_aux = VDEV_AUX_NONE;
}

void
vdev_hold(vdev_t *vd)
{
	spa_t *spa = vd->vdev_spa;
	int c;

	ASSERT(spa_is_root(spa));
	if (spa->spa_state == POOL_STATE_UNINITIALIZED)
		return;

	for (c = 0; c < vd->vdev_children; c++)
		vdev_hold(vd->vdev_child[c]);

	if (vd->vdev_ops->vdev_op_leaf)
		vd->vdev_ops->vdev_op_hold(vd);
}

void
vdev_rele(vdev_t *vd)
{
	spa_t *spa = vd->vdev_spa;
	int c;

	ASSERT(spa_is_root(spa));
	for (c = 0; c < vd->vdev_children; c++)
		vdev_rele(vd->vdev_child[c]);

	if (vd->vdev_ops->vdev_op_leaf)
		vd->vdev_ops->vdev_op_rele(vd);
}

/*
 * Reopen all interior vdevs and any unopened leaves.  We don't actually
 * reopen leaf vdevs which had previously been opened as they might deadlock
 * on the spa_config_lock.  Instead we only obtain the leaf's physical size.
 * If the leaf has never been opened then open it, as usual.
 */
void
vdev_reopen(vdev_t *vd)
{
	spa_t *spa = vd->vdev_spa;

	ASSERT(spa_config_held(spa, SCL_STATE_ALL, RW_WRITER) == SCL_STATE_ALL);

	/* set the reopening flag unless we're taking the vdev offline */
	vd->vdev_reopening = !vd->vdev_offline;
	vdev_close(vd);
	(void) vdev_open(vd);

	/*
	 * Call vdev_validate() here to make sure we have the same device.
	 * Otherwise, a device with an invalid label could be successfully
	 * opened in response to vdev_reopen().
	 */
	if (vd->vdev_aux) {
		(void) vdev_validate_aux(vd);
		if (vdev_readable(vd) && vdev_writeable(vd) &&
		    vd->vdev_aux == &spa->spa_l2cache &&
		    !l2arc_vdev_present(vd))
			l2arc_add_vdev(spa, vd);
	} else {
		(void) vdev_validate(vd);
	}

	/*
	 * Reassess parent vdev's health.
	 */
	vdev_propagate_state(vd);
}

int
vdev_create(vdev_t *vd, uint64_t txg, boolean_t isreplacing)
{
	int error;

	/*
	 * Normally, partial opens (e.g. of a mirror) are allowed.
	 * For a create, however, we want to fail the request if
	 * there are any components we can't open.
	 */
	error = vdev_open(vd);

	if (error || vd->vdev_state != VDEV_STATE_HEALTHY) {
		vdev_close(vd);
		return (error ? error : ENXIO);
	}

	/*
	 * Recursively initialize all labels.
	 */
	if ((error = vdev_label_init(vd, txg, isreplacing ?
	    VDEV_LABEL_REPLACE : VDEV_LABEL_CREATE)) != 0) {
		vdev_close(vd);
		return (error);
	}

	return (0);
}

void
vdev_metaslab_set_size(vdev_t *vd)
{
	/*
	 * Aim for roughly 200 metaslabs per vdev.
	 */
	vd->vdev_ms_shift = highbit(vd->vdev_asize / 200);
	vd->vdev_ms_shift = MAX(vd->vdev_ms_shift, SPA_MAXBLOCKSHIFT);
}

void
vdev_dirty(vdev_t *vd, int flags, void *arg, uint64_t txg)
{
	ASSERT(vd == vd->vdev_top);
	ASSERT(!vd->vdev_ishole);
	ASSERT(ISP2(flags));

	if (flags & VDD_METASLAB)
		(void) txg_list_add(&vd->vdev_ms_list, arg, txg);

	if (flags & VDD_DTL)
		(void) txg_list_add(&vd->vdev_dtl_list, arg, txg);

	(void) txg_list_add(&vd->vdev_spa->spa_vdev_txg_list, vd, txg);
}

/*
 * DTLs.
 *
 * A vdev's DTL (dirty time log) is the set of transaction groups for which
 * the vdev has less than perfect replication.  There are four kinds of DTL:
 *
 * DTL_MISSING: txgs for which the vdev has no valid copies of the data
 *
 * DTL_PARTIAL: txgs for which data is available, but not fully replicated
 *
 * DTL_SCRUB: the txgs that could not be repaired by the last scrub; upon
 *	scrub completion, DTL_SCRUB replaces DTL_MISSING in the range of
 *	txgs that was scrubbed.
 *
 * DTL_OUTAGE: txgs which cannot currently be read, whether due to
 *	persistent errors or just some device being offline.
 *	Unlike the other three, the DTL_OUTAGE map is not generally
 *	maintained; it's only computed when needed, typically to
 *	determine whether a device can be detached.
 *
 * For leaf vdevs, DTL_MISSING and DTL_PARTIAL are identical: the device
 * either has the data or it doesn't.
 *
 * For interior vdevs such as mirror and RAID-Z the picture is more complex.
 * A vdev's DTL_PARTIAL is the union of its children's DTL_PARTIALs, because
 * if any child is less than fully replicated, then so is its parent.
 * A vdev's DTL_MISSING is a modified union of its children's DTL_MISSINGs,
 * comprising only those txgs which appear in 'maxfaults' or more children;
 * those are the txgs we don't have enough replication to read.  For example,
 * double-parity RAID-Z can tolerate up to two missing devices (maxfaults == 2);
 * thus, its DTL_MISSING consists of the set of txgs that appear in more than
 * two child DTL_MISSING maps.
 *
 * It should be clear from the above that to compute the DTLs and outage maps
 * for all vdevs, it suffices to know just the leaf vdevs' DTL_MISSING maps.
 * Therefore, that is all we keep on disk.  When loading the pool, or after
 * a configuration change, we generate all other DTLs from first principles.
 */
void
vdev_dtl_dirty(vdev_t *vd, vdev_dtl_type_t t, uint64_t txg, uint64_t size)
{
	space_map_t *sm = &vd->vdev_dtl[t];

	ASSERT(t < DTL_TYPES);
	ASSERT(vd != vd->vdev_spa->spa_root_vdev);

	mutex_enter(sm->sm_lock);
	if (!space_map_contains(sm, txg, size))
		space_map_add(sm, txg, size);
	mutex_exit(sm->sm_lock);
}

boolean_t
vdev_dtl_contains(vdev_t *vd, vdev_dtl_type_t t, uint64_t txg, uint64_t size)
{
	space_map_t *sm = &vd->vdev_dtl[t];
	boolean_t dirty = B_FALSE;

	ASSERT(t < DTL_TYPES);
	ASSERT(vd != vd->vdev_spa->spa_root_vdev);

	mutex_enter(sm->sm_lock);
	if (sm->sm_space != 0)
		dirty = space_map_contains(sm, txg, size);
	mutex_exit(sm->sm_lock);

	return (dirty);
}

boolean_t
vdev_dtl_empty(vdev_t *vd, vdev_dtl_type_t t)
{
	space_map_t *sm = &vd->vdev_dtl[t];
	boolean_t empty;

	mutex_enter(sm->sm_lock);
	empty = (sm->sm_space == 0);
	mutex_exit(sm->sm_lock);

	return (empty);
}

/*
 * Reassess DTLs after a config change or scrub completion.
 */
void
vdev_dtl_reassess(vdev_t *vd, uint64_t txg, uint64_t scrub_txg, int scrub_done)
{
	spa_t *spa = vd->vdev_spa;
	avl_tree_t reftree;
	int c, t, minref;

	ASSERT(spa_config_held(spa, SCL_ALL, RW_READER) != 0);

	for (c = 0; c < vd->vdev_children; c++)
		vdev_dtl_reassess(vd->vdev_child[c], txg,
		    scrub_txg, scrub_done);

	if (vd == spa->spa_root_vdev || vd->vdev_ishole || vd->vdev_aux)
		return;

	if (vd->vdev_ops->vdev_op_leaf) {
		dsl_scan_t *scn = spa->spa_dsl_pool->dp_scan;

		mutex_enter(&vd->vdev_dtl_lock);
		if (scrub_txg != 0 &&
		    (spa->spa_scrub_started ||
		    (scn && scn->scn_phys.scn_errors == 0))) {
			/*
			 * We completed a scrub up to scrub_txg.  If we
			 * did it without rebooting, then the scrub dtl
			 * will be valid, so excise the old region and
			 * fold in the scrub dtl.  Otherwise, leave the
			 * dtl as-is if there was an error.
			 *
			 * There's little trick here: to excise the beginning
			 * of the DTL_MISSING map, we put it into a reference
			 * tree and then add a segment with refcnt -1 that
			 * covers the range [0, scrub_txg).  This means
			 * that each txg in that range has refcnt -1 or 0.
			 * We then add DTL_SCRUB with a refcnt of 2, so that
			 * entries in the range [0, scrub_txg) will have a
			 * positive refcnt -- either 1 or 2.  We then convert
			 * the reference tree into the new DTL_MISSING map.
			 */
			space_map_ref_create(&reftree);
			space_map_ref_add_map(&reftree,
			    &vd->vdev_dtl[DTL_MISSING], 1);
			space_map_ref_add_seg(&reftree, 0, scrub_txg, -1);
			space_map_ref_add_map(&reftree,
			    &vd->vdev_dtl[DTL_SCRUB], 2);
			space_map_ref_generate_map(&reftree,
			    &vd->vdev_dtl[DTL_MISSING], 1);
			space_map_ref_destroy(&reftree);
		}
		space_map_vacate(&vd->vdev_dtl[DTL_PARTIAL], NULL, NULL);
		space_map_walk(&vd->vdev_dtl[DTL_MISSING],
		    space_map_add, &vd->vdev_dtl[DTL_PARTIAL]);
		if (scrub_done)
			space_map_vacate(&vd->vdev_dtl[DTL_SCRUB], NULL, NULL);
		space_map_vacate(&vd->vdev_dtl[DTL_OUTAGE], NULL, NULL);
		if (!vdev_readable(vd))
			space_map_add(&vd->vdev_dtl[DTL_OUTAGE], 0, -1ULL);
		else
			space_map_walk(&vd->vdev_dtl[DTL_MISSING],
			    space_map_add, &vd->vdev_dtl[DTL_OUTAGE]);
		mutex_exit(&vd->vdev_dtl_lock);

		if (txg != 0)
			vdev_dirty(vd->vdev_top, VDD_DTL, vd, txg);
		return;
	}

	mutex_enter(&vd->vdev_dtl_lock);
	for (t = 0; t < DTL_TYPES; t++) {
		/* account for child's outage in parent's missing map */
		int s = (t == DTL_MISSING) ? DTL_OUTAGE: t;
		if (t == DTL_SCRUB)
			continue;			/* leaf vdevs only */
		if (t == DTL_PARTIAL)
			minref = 1;			/* i.e. non-zero */
		else if (vd->vdev_nparity != 0)
			minref = vd->vdev_nparity + 1;	/* RAID-Z */
		else
			minref = vd->vdev_children;	/* any kind of mirror */
		space_map_ref_create(&reftree);
		for (c = 0; c < vd->vdev_children; c++) {
			vdev_t *cvd = vd->vdev_child[c];
			mutex_enter(&cvd->vdev_dtl_lock);
			space_map_ref_add_map(&reftree, &cvd->vdev_dtl[s], 1);
			mutex_exit(&cvd->vdev_dtl_lock);
		}
		space_map_ref_generate_map(&reftree, &vd->vdev_dtl[t], minref);
		space_map_ref_destroy(&reftree);
	}
	mutex_exit(&vd->vdev_dtl_lock);
}

static int
vdev_dtl_load(vdev_t *vd)
{
	spa_t *spa = vd->vdev_spa;
	space_map_obj_t *smo = &vd->vdev_dtl_smo;
	objset_t *mos = spa->spa_meta_objset;
	dmu_buf_t *db;
	int error;

	ASSERT(vd->vdev_children == 0);

	if (smo->smo_object == 0)
		return (0);

	ASSERT(!vd->vdev_ishole);

	if ((error = dmu_bonus_hold(mos, smo->smo_object, FTAG, &db)) != 0)
		return (error);

	ASSERT3U(db->db_size, >=, sizeof (*smo));
	bcopy(db->db_data, smo, sizeof (*smo));
	dmu_buf_rele(db, FTAG);

	mutex_enter(&vd->vdev_dtl_lock);
	error = space_map_load(&vd->vdev_dtl[DTL_MISSING],
	    NULL, SM_ALLOC, smo, mos);
	mutex_exit(&vd->vdev_dtl_lock);

	return (error);
}

void
vdev_dtl_sync(vdev_t *vd, uint64_t txg)
{
	spa_t *spa = vd->vdev_spa;
	space_map_obj_t *smo = &vd->vdev_dtl_smo;
	space_map_t *sm = &vd->vdev_dtl[DTL_MISSING];
	objset_t *mos = spa->spa_meta_objset;
	space_map_t smsync;
	kmutex_t smlock;
	dmu_buf_t *db;
	dmu_tx_t *tx;

	ASSERT(!vd->vdev_ishole);

	tx = dmu_tx_create_assigned(spa->spa_dsl_pool, txg);

	if (vd->vdev_detached) {
		if (smo->smo_object != 0) {
			VERIFY(0 == dmu_object_free(mos, smo->smo_object, tx));
			smo->smo_object = 0;
		}
		dmu_tx_commit(tx);
		return;
	}

	if (smo->smo_object == 0) {
		ASSERT(smo->smo_objsize == 0);
		ASSERT(smo->smo_alloc == 0);
		smo->smo_object = dmu_object_alloc(mos,
		    DMU_OT_SPACE_MAP, 1 << SPACE_MAP_BLOCKSHIFT,
		    DMU_OT_SPACE_MAP_HEADER, sizeof (*smo), tx);
		ASSERT(smo->smo_object != 0);
		vdev_config_dirty(vd->vdev_top);
	}

	mutex_init(&smlock, NULL, MUTEX_DEFAULT, NULL);

	space_map_create(&smsync, sm->sm_start, sm->sm_size, sm->sm_shift,
	    &smlock);

	mutex_enter(&smlock);

	mutex_enter(&vd->vdev_dtl_lock);
	space_map_walk(sm, space_map_add, &smsync);
	mutex_exit(&vd->vdev_dtl_lock);

	space_map_truncate(smo, mos, tx);
	space_map_sync(&smsync, SM_ALLOC, smo, mos, tx);

	space_map_destroy(&smsync);

	mutex_exit(&smlock);
	mutex_destroy(&smlock);

	VERIFY(0 == dmu_bonus_hold(mos, smo->smo_object, FTAG, &db));
	dmu_buf_will_dirty(db, tx);
	ASSERT3U(db->db_size, >=, sizeof (*smo));
	bcopy(smo, db->db_data, sizeof (*smo));
	dmu_buf_rele(db, FTAG);

	dmu_tx_commit(tx);
}

/*
 * Determine whether the specified vdev can be offlined/detached/removed
 * without losing data.
 */
boolean_t
vdev_dtl_required(vdev_t *vd)
{
	spa_t *spa = vd->vdev_spa;
	vdev_t *tvd = vd->vdev_top;
	uint8_t cant_read = vd->vdev_cant_read;
	boolean_t required;

	ASSERT(spa_config_held(spa, SCL_STATE_ALL, RW_WRITER) == SCL_STATE_ALL);

	if (vd == spa->spa_root_vdev || vd == tvd)
		return (B_TRUE);

	/*
	 * Temporarily mark the device as unreadable, and then determine
	 * whether this results in any DTL outages in the top-level vdev.
	 * If not, we can safely offline/detach/remove the device.
	 */
	vd->vdev_cant_read = B_TRUE;
	vdev_dtl_reassess(tvd, 0, 0, B_FALSE);
	required = !vdev_dtl_empty(tvd, DTL_OUTAGE);
	vd->vdev_cant_read = cant_read;
	vdev_dtl_reassess(tvd, 0, 0, B_FALSE);

	return (required);
}

/*
 * Determine if resilver is needed, and if so the txg range.
 */
boolean_t
vdev_resilver_needed(vdev_t *vd, uint64_t *minp, uint64_t *maxp)
{
	boolean_t needed = B_FALSE;
	uint64_t thismin = UINT64_MAX;
	uint64_t thismax = 0;
	int c;

	if (vd->vdev_children == 0) {
		mutex_enter(&vd->vdev_dtl_lock);
		if (vd->vdev_dtl[DTL_MISSING].sm_space != 0 &&
		    vdev_writeable(vd)) {
			space_seg_t *ss;

			ss = avl_first(&vd->vdev_dtl[DTL_MISSING].sm_root);
			thismin = ss->ss_start - 1;
			ss = avl_last(&vd->vdev_dtl[DTL_MISSING].sm_root);
			thismax = ss->ss_end;
			needed = B_TRUE;
		}
		mutex_exit(&vd->vdev_dtl_lock);
	} else {
		for (c = 0; c < vd->vdev_children; c++) {
			vdev_t *cvd = vd->vdev_child[c];
			uint64_t cmin, cmax;

			if (vdev_resilver_needed(cvd, &cmin, &cmax)) {
				thismin = MIN(thismin, cmin);
				thismax = MAX(thismax, cmax);
				needed = B_TRUE;
			}
		}
	}

	if (needed && minp) {
		*minp = thismin;
		*maxp = thismax;
	}
	return (needed);
}

void
vdev_load(vdev_t *vd)
{
	int c;

	/*
	 * Recursively load all children.
	 */
	for (c = 0; c < vd->vdev_children; c++)
		vdev_load(vd->vdev_child[c]);

	/*
	 * If this is a top-level vdev, initialize its metaslabs.
	 */
	if (vd == vd->vdev_top && !vd->vdev_ishole &&
	    (vd->vdev_ashift == 0 || vd->vdev_asize == 0 ||
	    vdev_metaslab_init(vd, 0) != 0))
		vdev_set_state(vd, B_FALSE, VDEV_STATE_CANT_OPEN,
		    VDEV_AUX_CORRUPT_DATA);

	/*
	 * If this is a leaf vdev, load its DTL.
	 */
	if (vd->vdev_ops->vdev_op_leaf && vdev_dtl_load(vd) != 0)
		vdev_set_state(vd, B_FALSE, VDEV_STATE_CANT_OPEN,
		    VDEV_AUX_CORRUPT_DATA);
}

/*
 * The special vdev case is used for hot spares and l2cache devices.  Its
 * sole purpose it to set the vdev state for the associated vdev.  To do this,
 * we make sure that we can open the underlying device, then try to read the
 * label, and make sure that the label is sane and that it hasn't been
 * repurposed to another pool.
 */
int
vdev_validate_aux(vdev_t *vd)
{
	nvlist_t *label;
	uint64_t guid, version;
	uint64_t state;

	if (!vdev_readable(vd))
		return (0);

	if ((label = vdev_label_read_config(vd)) == NULL) {
		vdev_set_state(vd, B_TRUE, VDEV_STATE_CANT_OPEN,
		    VDEV_AUX_CORRUPT_DATA);
		return (-1);
	}

	if (nvlist_lookup_uint64(label, ZPOOL_CONFIG_VERSION, &version) != 0 ||
	    version > SPA_VERSION ||
	    nvlist_lookup_uint64(label, ZPOOL_CONFIG_GUID, &guid) != 0 ||
	    guid != vd->vdev_guid ||
	    nvlist_lookup_uint64(label, ZPOOL_CONFIG_POOL_STATE, &state) != 0) {
		vdev_set_state(vd, B_TRUE, VDEV_STATE_CANT_OPEN,
		    VDEV_AUX_CORRUPT_DATA);
		nvlist_free(label);
		return (-1);
	}

	/*
	 * We don't actually check the pool state here.  If it's in fact in
	 * use by another pool, we update this fact on the fly when requested.
	 */
	nvlist_free(label);
	return (0);
}

void
vdev_remove(vdev_t *vd, uint64_t txg)
{
	spa_t *spa = vd->vdev_spa;
	objset_t *mos = spa->spa_meta_objset;
	dmu_tx_t *tx;
	int m;

	tx = dmu_tx_create_assigned(spa_get_dsl(spa), txg);

	if (vd->vdev_dtl_smo.smo_object) {
		ASSERT3U(vd->vdev_dtl_smo.smo_alloc, ==, 0);
		(void) dmu_object_free(mos, vd->vdev_dtl_smo.smo_object, tx);
		vd->vdev_dtl_smo.smo_object = 0;
	}

	if (vd->vdev_ms != NULL) {
		for (m = 0; m < vd->vdev_ms_count; m++) {
			metaslab_t *msp = vd->vdev_ms[m];

			if (msp == NULL || msp->ms_smo.smo_object == 0)
				continue;

			ASSERT3U(msp->ms_smo.smo_alloc, ==, 0);
			(void) dmu_object_free(mos, msp->ms_smo.smo_object, tx);
			msp->ms_smo.smo_object = 0;
		}
	}

	if (vd->vdev_ms_array) {
		(void) dmu_object_free(mos, vd->vdev_ms_array, tx);
		vd->vdev_ms_array = 0;
		vd->vdev_ms_shift = 0;
	}
	dmu_tx_commit(tx);
}

void
vdev_sync_done(vdev_t *vd, uint64_t txg)
{
	metaslab_t *msp;
	boolean_t reassess = !txg_list_empty(&vd->vdev_ms_list, TXG_CLEAN(txg));

	ASSERT(!vd->vdev_ishole);

	while ((msp = txg_list_remove(&vd->vdev_ms_list, TXG_CLEAN(txg))))
		metaslab_sync_done(msp, txg);

	if (reassess)
		metaslab_sync_reassess(vd->vdev_mg);
}

void
vdev_sync(vdev_t *vd, uint64_t txg)
{
	spa_t *spa = vd->vdev_spa;
	vdev_t *lvd;
	metaslab_t *msp;
	dmu_tx_t *tx;

	ASSERT(!vd->vdev_ishole);

	if (vd->vdev_ms_array == 0 && vd->vdev_ms_shift != 0) {
		ASSERT(vd == vd->vdev_top);
		tx = dmu_tx_create_assigned(spa->spa_dsl_pool, txg);
		vd->vdev_ms_array = dmu_object_alloc(spa->spa_meta_objset,
		    DMU_OT_OBJECT_ARRAY, 0, DMU_OT_NONE, 0, tx);
		ASSERT(vd->vdev_ms_array != 0);
		vdev_config_dirty(vd);
		dmu_tx_commit(tx);
	}

	/*
	 * Remove the metadata associated with this vdev once it's empty.
	 */
	if (vd->vdev_stat.vs_alloc == 0 && vd->vdev_removing)
		vdev_remove(vd, txg);

	while ((msp = txg_list_remove(&vd->vdev_ms_list, txg)) != NULL) {
		metaslab_sync(msp, txg);
		(void) txg_list_add(&vd->vdev_ms_list, msp, TXG_CLEAN(txg));
	}

	while ((lvd = txg_list_remove(&vd->vdev_dtl_list, txg)) != NULL)
		vdev_dtl_sync(lvd, txg);

	(void) txg_list_add(&spa->spa_vdev_txg_list, vd, TXG_CLEAN(txg));
}

uint64_t
vdev_psize_to_asize(vdev_t *vd, uint64_t psize)
{
	return (vd->vdev_ops->vdev_op_asize(vd, psize));
}

/*
 * Mark the given vdev faulted.  A faulted vdev behaves as if the device could
 * not be opened, and no I/O is attempted.
 */
int
vdev_fault(spa_t *spa, uint64_t guid, vdev_aux_t aux)
{
	vdev_t *vd;

	spa_vdev_state_enter(spa, SCL_NONE);

	if ((vd = spa_lookup_by_guid(spa, guid, B_TRUE)) == NULL)
		return (spa_vdev_state_exit(spa, NULL, ENODEV));

	if (!vd->vdev_ops->vdev_op_leaf)
		return (spa_vdev_state_exit(spa, NULL, ENOTSUP));

	/*
	 * We don't directly use the aux state here, but if we do a
	 * vdev_reopen(), we need this value to be present to remember why we
	 * were faulted.
	 */
	vd->vdev_label_aux = aux;

	/*
	 * Faulted state takes precedence over degraded.
	 */
	vd->vdev_delayed_close = B_FALSE;
	vd->vdev_faulted = 1ULL;
	vd->vdev_degraded = 0ULL;
	vdev_set_state(vd, B_FALSE, VDEV_STATE_FAULTED, aux);

	/*
	 * If this device has the only valid copy of the data, then
	 * back off and simply mark the vdev as degraded instead.
	 */
	if (!vd->vdev_islog && vd->vdev_aux == NULL && vdev_dtl_required(vd)) {
		vd->vdev_degraded = 1ULL;
		vd->vdev_faulted = 0ULL;

		/*
		 * If we reopen the device and it's not dead, only then do we
		 * mark it degraded.
		 */
		vdev_reopen(vd);

		if (vdev_readable(vd))
			vdev_set_state(vd, B_FALSE, VDEV_STATE_DEGRADED, aux);
	}

	return (spa_vdev_state_exit(spa, vd, 0));
}

/*
 * Mark the given vdev degraded.  A degraded vdev is purely an indication to the
 * user that something is wrong.  The vdev continues to operate as normal as far
 * as I/O is concerned.
 */
int
vdev_degrade(spa_t *spa, uint64_t guid, vdev_aux_t aux)
{
	vdev_t *vd;

	spa_vdev_state_enter(spa, SCL_NONE);

	if ((vd = spa_lookup_by_guid(spa, guid, B_TRUE)) == NULL)
		return (spa_vdev_state_exit(spa, NULL, ENODEV));

	if (!vd->vdev_ops->vdev_op_leaf)
		return (spa_vdev_state_exit(spa, NULL, ENOTSUP));

	/*
	 * If the vdev is already faulted, then don't do anything.
	 */
	if (vd->vdev_faulted || vd->vdev_degraded)
		return (spa_vdev_state_exit(spa, NULL, 0));

	vd->vdev_degraded = 1ULL;
	if (!vdev_is_dead(vd))
		vdev_set_state(vd, B_FALSE, VDEV_STATE_DEGRADED,
		    aux);

	return (spa_vdev_state_exit(spa, vd, 0));
}

/*
 * Online the given vdev.  If 'unspare' is set, it implies two things.  First,
 * any attached spare device should be detached when the device finishes
 * resilvering.  Second, the online should be treated like a 'test' online case,
 * so no FMA events are generated if the device fails to open.
 */
int
vdev_online(spa_t *spa, uint64_t guid, uint64_t flags, vdev_state_t *newstate)
{
	vdev_t *vd, *tvd, *pvd, *rvd = spa->spa_root_vdev;

	spa_vdev_state_enter(spa, SCL_NONE);

	if ((vd = spa_lookup_by_guid(spa, guid, B_TRUE)) == NULL)
		return (spa_vdev_state_exit(spa, NULL, ENODEV));

	if (!vd->vdev_ops->vdev_op_leaf)
		return (spa_vdev_state_exit(spa, NULL, ENOTSUP));

	tvd = vd->vdev_top;
	vd->vdev_offline = B_FALSE;
	vd->vdev_tmpoffline = B_FALSE;
	vd->vdev_checkremove = !!(flags & ZFS_ONLINE_CHECKREMOVE);
	vd->vdev_forcefault = !!(flags & ZFS_ONLINE_FORCEFAULT);

	/* XXX - L2ARC 1.0 does not support expansion */
	if (!vd->vdev_aux) {
		for (pvd = vd; pvd != rvd; pvd = pvd->vdev_parent)
			pvd->vdev_expanding = !!(flags & ZFS_ONLINE_EXPAND);
	}

	vdev_reopen(tvd);
	vd->vdev_checkremove = vd->vdev_forcefault = B_FALSE;

	if (!vd->vdev_aux) {
		for (pvd = vd; pvd != rvd; pvd = pvd->vdev_parent)
			pvd->vdev_expanding = B_FALSE;
	}

	if (newstate)
		*newstate = vd->vdev_state;
	if ((flags & ZFS_ONLINE_UNSPARE) &&
	    !vdev_is_dead(vd) && vd->vdev_parent &&
	    vd->vdev_parent->vdev_ops == &vdev_spare_ops &&
	    vd->vdev_parent->vdev_child[0] == vd)
		vd->vdev_unspare = B_TRUE;

	if ((flags & ZFS_ONLINE_EXPAND) || spa->spa_autoexpand) {

		/* XXX - L2ARC 1.0 does not support expansion */
		if (vd->vdev_aux)
			return (spa_vdev_state_exit(spa, vd, ENOTSUP));
		spa_async_request(spa, SPA_ASYNC_CONFIG_UPDATE);
	}
	return (spa_vdev_state_exit(spa, vd, 0));
}

static int
vdev_offline_locked(spa_t *spa, uint64_t guid, uint64_t flags)
{
	vdev_t *vd, *tvd;
	int error = 0;
	uint64_t generation;
	metaslab_group_t *mg;

top:
	spa_vdev_state_enter(spa, SCL_ALLOC);

	if ((vd = spa_lookup_by_guid(spa, guid, B_TRUE)) == NULL)
		return (spa_vdev_state_exit(spa, NULL, ENODEV));

	if (!vd->vdev_ops->vdev_op_leaf)
		return (spa_vdev_state_exit(spa, NULL, ENOTSUP));

	tvd = vd->vdev_top;
	mg = tvd->vdev_mg;
	generation = spa->spa_config_generation + 1;

	/*
	 * If the device isn't already offline, try to offline it.
	 */
	if (!vd->vdev_offline) {
		/*
		 * If this device has the only valid copy of some data,
		 * don't allow it to be offlined. Log devices are always
		 * expendable.
		 */
		if (!tvd->vdev_islog && vd->vdev_aux == NULL &&
		    vdev_dtl_required(vd))
			return (spa_vdev_state_exit(spa, NULL, EBUSY));

		/*
		 * If the top-level is a slog and it has had allocations
		 * then proceed.  We check that the vdev's metaslab group
		 * is not NULL since it's possible that we may have just
		 * added this vdev but not yet initialized its metaslabs.
		 */
		if (tvd->vdev_islog && mg != NULL) {
			/*
			 * Prevent any future allocations.
			 */
			metaslab_group_passivate(mg);
			(void) spa_vdev_state_exit(spa, vd, 0);

			error = spa_offline_log(spa);

			spa_vdev_state_enter(spa, SCL_ALLOC);

			/*
			 * Check to see if the config has changed.
			 */
			if (error || generation != spa->spa_config_generation) {
				metaslab_group_activate(mg);
				if (error)
					return (spa_vdev_state_exit(spa,
					    vd, error));
				(void) spa_vdev_state_exit(spa, vd, 0);
				goto top;
			}
			ASSERT3U(tvd->vdev_stat.vs_alloc, ==, 0);
		}

		/*
		 * Offline this device and reopen its top-level vdev.
		 * If the top-level vdev is a log device then just offline
		 * it. Otherwise, if this action results in the top-level
		 * vdev becoming unusable, undo it and fail the request.
		 */
		vd->vdev_offline = B_TRUE;
		vdev_reopen(tvd);

		if (!tvd->vdev_islog && vd->vdev_aux == NULL &&
		    vdev_is_dead(tvd)) {
			vd->vdev_offline = B_FALSE;
			vdev_reopen(tvd);
			return (spa_vdev_state_exit(spa, NULL, EBUSY));
		}

		/*
		 * Add the device back into the metaslab rotor so that
		 * once we online the device it's open for business.
		 */
		if (tvd->vdev_islog && mg != NULL)
			metaslab_group_activate(mg);
	}

	vd->vdev_tmpoffline = !!(flags & ZFS_OFFLINE_TEMPORARY);

	return (spa_vdev_state_exit(spa, vd, 0));
}

int
vdev_offline(spa_t *spa, uint64_t guid, uint64_t flags)
{
	int error;

	mutex_enter(&spa->spa_vdev_top_lock);
	error = vdev_offline_locked(spa, guid, flags);
	mutex_exit(&spa->spa_vdev_top_lock);

	return (error);
}

/*
 * Clear the error counts associated with this vdev.  Unlike vdev_online() and
 * vdev_offline(), we assume the spa config is locked.  We also clear all
 * children.  If 'vd' is NULL, then the user wants to clear all vdevs.
 */
void
vdev_clear(spa_t *spa, vdev_t *vd)
{
	vdev_t *rvd = spa->spa_root_vdev;
	int c;

	ASSERT(spa_config_held(spa, SCL_STATE_ALL, RW_WRITER) == SCL_STATE_ALL);

	if (vd == NULL)
		vd = rvd;

	vd->vdev_stat.vs_read_errors = 0;
	vd->vdev_stat.vs_write_errors = 0;
	vd->vdev_stat.vs_checksum_errors = 0;

	for (c = 0; c < vd->vdev_children; c++)
		vdev_clear(spa, vd->vdev_child[c]);

	/*
	 * If we're in the FAULTED state or have experienced failed I/O, then
	 * clear the persistent state and attempt to reopen the device.  We
	 * also mark the vdev config dirty, so that the new faulted state is
	 * written out to disk.
	 */
	if (vd->vdev_faulted || vd->vdev_degraded ||
	    !vdev_readable(vd) || !vdev_writeable(vd)) {

		/*
		 * When reopening in reponse to a clear event, it may be due to
		 * a fmadm repair request.  In this case, if the device is
		 * still broken, we want to still post the ereport again.
		 */
		vd->vdev_forcefault = B_TRUE;

		vd->vdev_faulted = vd->vdev_degraded = 0;
		vd->vdev_cant_read = B_FALSE;
		vd->vdev_cant_write = B_FALSE;

		vdev_reopen(vd);

		vd->vdev_forcefault = B_FALSE;

		if (vd != rvd)
			vdev_state_dirty(vd->vdev_top);

		if (vd->vdev_aux == NULL && !vdev_is_dead(vd))
			spa_async_request(spa, SPA_ASYNC_RESILVER);

		spa_event_notify(spa, vd, FM_EREPORT_ZFS_DEVICE_CLEAR);
	}

	/*
	 * When clearing a FMA-diagnosed fault, we always want to
	 * unspare the device, as we assume that the original spare was
	 * done in response to the FMA fault.
	 */
	if (!vdev_is_dead(vd) && vd->vdev_parent != NULL &&
	    vd->vdev_parent->vdev_ops == &vdev_spare_ops &&
	    vd->vdev_parent->vdev_child[0] == vd)
		vd->vdev_unspare = B_TRUE;
}

boolean_t
vdev_is_dead(vdev_t *vd)
{
	/*
	 * Holes and missing devices are always considered "dead".
	 * This simplifies the code since we don't have to check for
	 * these types of devices in the various code paths.
	 * Instead we rely on the fact that we skip over dead devices
	 * before issuing I/O to them.
	 */
	return (vd->vdev_state < VDEV_STATE_DEGRADED || vd->vdev_ishole ||
	    vd->vdev_ops == &vdev_missing_ops);
}

boolean_t
vdev_readable(vdev_t *vd)
{
	return (!vdev_is_dead(vd) && !vd->vdev_cant_read);
}

boolean_t
vdev_writeable(vdev_t *vd)
{
	return (!vdev_is_dead(vd) && !vd->vdev_cant_write);
}

boolean_t
vdev_allocatable(vdev_t *vd)
{
	uint64_t state = vd->vdev_state;

	/*
	 * We currently allow allocations from vdevs which may be in the
	 * process of reopening (i.e. VDEV_STATE_CLOSED). If the device
	 * fails to reopen then we'll catch it later when we're holding
	 * the proper locks.  Note that we have to get the vdev state
	 * in a local variable because although it changes atomically,
	 * we're asking two separate questions about it.
	 */
	return (!(state < VDEV_STATE_DEGRADED && state != VDEV_STATE_CLOSED) &&
	    !vd->vdev_cant_write && !vd->vdev_ishole);
}

boolean_t
vdev_accessible(vdev_t *vd, zio_t *zio)
{
	ASSERT(zio->io_vd == vd);

	if (vdev_is_dead(vd) || vd->vdev_remove_wanted)
		return (B_FALSE);

	if (zio->io_type == ZIO_TYPE_READ)
		return (!vd->vdev_cant_read);

	if (zio->io_type == ZIO_TYPE_WRITE)
		return (!vd->vdev_cant_write);

	return (B_TRUE);
}

/*
 * Get statistics for the given vdev.
 */
void
vdev_get_stats(vdev_t *vd, vdev_stat_t *vs)
{
	vdev_t *rvd = vd->vdev_spa->spa_root_vdev;
	int c, t;

	mutex_enter(&vd->vdev_stat_lock);
	bcopy(&vd->vdev_stat, vs, sizeof (*vs));
	vs->vs_timestamp = gethrtime() - vs->vs_timestamp;
	vs->vs_state = vd->vdev_state;
	vs->vs_rsize = vdev_get_min_asize(vd);
	if (vd->vdev_ops->vdev_op_leaf)
		vs->vs_rsize += VDEV_LABEL_START_SIZE + VDEV_LABEL_END_SIZE;
	mutex_exit(&vd->vdev_stat_lock);

	/*
	 * If we're getting stats on the root vdev, aggregate the I/O counts
	 * over all top-level vdevs (i.e. the direct children of the root).
	 */
	if (vd == rvd) {
		for (c = 0; c < rvd->vdev_children; c++) {
			vdev_t *cvd = rvd->vdev_child[c];
			vdev_stat_t *cvs = &cvd->vdev_stat;

			mutex_enter(&vd->vdev_stat_lock);
			for (t = 0; t < ZIO_TYPES; t++) {
				vs->vs_ops[t] += cvs->vs_ops[t];
				vs->vs_bytes[t] += cvs->vs_bytes[t];
			}
			cvs->vs_scan_removing = cvd->vdev_removing;
			mutex_exit(&vd->vdev_stat_lock);
		}
	}
}

void
vdev_clear_stats(vdev_t *vd)
{
	mutex_enter(&vd->vdev_stat_lock);
	vd->vdev_stat.vs_space = 0;
	vd->vdev_stat.vs_dspace = 0;
	vd->vdev_stat.vs_alloc = 0;
	mutex_exit(&vd->vdev_stat_lock);
}

void
vdev_scan_stat_init(vdev_t *vd)
{
	vdev_stat_t *vs = &vd->vdev_stat;
	int c;

	for (c = 0; c < vd->vdev_children; c++)
		vdev_scan_stat_init(vd->vdev_child[c]);

	mutex_enter(&vd->vdev_stat_lock);
	vs->vs_scan_processed = 0;
	mutex_exit(&vd->vdev_stat_lock);
}

void
vdev_stat_update(zio_t *zio, uint64_t psize)
{
	spa_t *spa = zio->io_spa;
	vdev_t *rvd = spa->spa_root_vdev;
	vdev_t *vd = zio->io_vd ? zio->io_vd : rvd;
	vdev_t *pvd;
	uint64_t txg = zio->io_txg;
	vdev_stat_t *vs = &vd->vdev_stat;
	zio_type_t type = zio->io_type;
	int flags = zio->io_flags;

	/*
	 * If this i/o is a gang leader, it didn't do any actual work.
	 */
	if (zio->io_gang_tree)
		return;

	if (zio->io_error == 0) {
		/*
		 * If this is a root i/o, don't count it -- we've already
		 * counted the top-level vdevs, and vdev_get_stats() will
		 * aggregate them when asked.  This reduces contention on
		 * the root vdev_stat_lock and implicitly handles blocks
		 * that compress away to holes, for which there is no i/o.
		 * (Holes never create vdev children, so all the counters
		 * remain zero, which is what we want.)
		 *
		 * Note: this only applies to successful i/o (io_error == 0)
		 * because unlike i/o counts, errors are not additive.
		 * When reading a ditto block, for example, failure of
		 * one top-level vdev does not imply a root-level error.
		 */
		if (vd == rvd)
			return;

		ASSERT(vd == zio->io_vd);

		if (flags & ZIO_FLAG_IO_BYPASS)
			return;

		mutex_enter(&vd->vdev_stat_lock);

		if (flags & ZIO_FLAG_IO_REPAIR) {
			if (flags & ZIO_FLAG_SCRUB_THREAD) {
				dsl_scan_phys_t *scn_phys =
				    &spa->spa_dsl_pool->dp_scan->scn_phys;
				uint64_t *processed = &scn_phys->scn_processed;

				/* XXX cleanup? */
				if (vd->vdev_ops->vdev_op_leaf)
					atomic_add_64(processed, psize);
				vs->vs_scan_processed += psize;
			}

			if (flags & ZIO_FLAG_SELF_HEAL)
				vs->vs_self_healed += psize;
		}

		vs->vs_ops[type]++;
		vs->vs_bytes[type] += psize;

		mutex_exit(&vd->vdev_stat_lock);
		return;
	}

	if (flags & ZIO_FLAG_SPECULATIVE)
		return;

	/*
	 * If this is an I/O error that is going to be retried, then ignore the
	 * error.  Otherwise, the user may interpret B_FAILFAST I/O errors as
	 * hard errors, when in reality they can happen for any number of
	 * innocuous reasons (bus resets, MPxIO link failure, etc).
	 */
	if (zio->io_error == EIO &&
	    !(zio->io_flags & ZIO_FLAG_IO_RETRY))
		return;

	/*
	 * Intent logs writes won't propagate their error to the root
	 * I/O so don't mark these types of failures as pool-level
	 * errors.
	 */
	if (zio->io_vd == NULL && (zio->io_flags & ZIO_FLAG_DONT_PROPAGATE))
		return;

	mutex_enter(&vd->vdev_stat_lock);
	if (type == ZIO_TYPE_READ && !vdev_is_dead(vd)) {
		if (zio->io_error == ECKSUM)
			vs->vs_checksum_errors++;
		else
			vs->vs_read_errors++;
	}
	if (type == ZIO_TYPE_WRITE && !vdev_is_dead(vd))
		vs->vs_write_errors++;
	mutex_exit(&vd->vdev_stat_lock);

	if (type == ZIO_TYPE_WRITE && txg != 0 &&
	    (!(flags & ZIO_FLAG_IO_REPAIR) ||
	    (flags & ZIO_FLAG_SCRUB_THREAD) ||
	    spa->spa_claiming)) {
		/*
		 * This is either a normal write (not a repair), or it's
		 * a repair induced by the scrub thread, or it's a repair
		 * made by zil_claim() during spa_load() in the first txg.
		 * In the normal case, we commit the DTL change in the same
		 * txg as the block was born.  In the scrub-induced repair
		 * case, we know that scrubs run in first-pass syncing context,
		 * so we commit the DTL change in spa_syncing_txg(spa).
		 * In the zil_claim() case, we commit in spa_first_txg(spa).
		 *
		 * We currently do not make DTL entries for failed spontaneous
		 * self-healing writes triggered by normal (non-scrubbing)
		 * reads, because we have no transactional context in which to
		 * do so -- and it's not clear that it'd be desirable anyway.
		 */
		if (vd->vdev_ops->vdev_op_leaf) {
			uint64_t commit_txg = txg;
			if (flags & ZIO_FLAG_SCRUB_THREAD) {
				ASSERT(flags & ZIO_FLAG_IO_REPAIR);
				ASSERT(spa_sync_pass(spa) == 1);
				vdev_dtl_dirty(vd, DTL_SCRUB, txg, 1);
				commit_txg = spa_syncing_txg(spa);
			} else if (spa->spa_claiming) {
				ASSERT(flags & ZIO_FLAG_IO_REPAIR);
				commit_txg = spa_first_txg(spa);
			}
			ASSERT(commit_txg >= spa_syncing_txg(spa));
			if (vdev_dtl_contains(vd, DTL_MISSING, txg, 1))
				return;
			for (pvd = vd; pvd != rvd; pvd = pvd->vdev_parent)
				vdev_dtl_dirty(pvd, DTL_PARTIAL, txg, 1);
			vdev_dirty(vd->vdev_top, VDD_DTL, vd, commit_txg);
		}
		if (vd != rvd)
			vdev_dtl_dirty(vd, DTL_MISSING, txg, 1);
	}
}

/*
 * Update the in-core space usage stats for this vdev, its metaslab class,
 * and the root vdev.
 */
void
vdev_space_update(vdev_t *vd, int64_t alloc_delta, int64_t defer_delta,
    int64_t space_delta)
{
	int64_t dspace_delta = space_delta;
	spa_t *spa = vd->vdev_spa;
	vdev_t *rvd = spa->spa_root_vdev;
	metaslab_group_t *mg = vd->vdev_mg;
	metaslab_class_t *mc = mg ? mg->mg_class : NULL;

	ASSERT(vd == vd->vdev_top);

	/*
	 * Apply the inverse of the psize-to-asize (ie. RAID-Z) space-expansion
	 * factor.  We must calculate this here and not at the root vdev
	 * because the root vdev's psize-to-asize is simply the max of its
	 * childrens', thus not accurate enough for us.
	 */
	ASSERT((dspace_delta & (SPA_MINBLOCKSIZE-1)) == 0);
	ASSERT(vd->vdev_deflate_ratio != 0 || vd->vdev_isl2cache);
	dspace_delta = (dspace_delta >> SPA_MINBLOCKSHIFT) *
	    vd->vdev_deflate_ratio;

	mutex_enter(&vd->vdev_stat_lock);
	vd->vdev_stat.vs_alloc += alloc_delta;
	vd->vdev_stat.vs_space += space_delta;
	vd->vdev_stat.vs_dspace += dspace_delta;
	mutex_exit(&vd->vdev_stat_lock);

	if (mc == spa_normal_class(spa)) {
		mutex_enter(&rvd->vdev_stat_lock);
		rvd->vdev_stat.vs_alloc += alloc_delta;
		rvd->vdev_stat.vs_space += space_delta;
		rvd->vdev_stat.vs_dspace += dspace_delta;
		mutex_exit(&rvd->vdev_stat_lock);
	}

	if (mc != NULL) {
		ASSERT(rvd == vd->vdev_parent);
		ASSERT(vd->vdev_ms_count != 0);

		metaslab_class_space_update(mc,
		    alloc_delta, defer_delta, space_delta, dspace_delta);
	}
}

/*
 * Mark a top-level vdev's config as dirty, placing it on the dirty list
 * so that it will be written out next time the vdev configuration is synced.
 * If the root vdev is specified (vdev_top == NULL), dirty all top-level vdevs.
 */
void
vdev_config_dirty(vdev_t *vd)
{
	spa_t *spa = vd->vdev_spa;
	vdev_t *rvd = spa->spa_root_vdev;
	int c;

	/*
	 * If this is an aux vdev (as with l2cache and spare devices), then we
	 * update the vdev config manually and set the sync flag.
	 */
	if (vd->vdev_aux != NULL) {
		spa_aux_vdev_t *sav = vd->vdev_aux;
		nvlist_t **aux;
		uint_t naux;

		for (c = 0; c < sav->sav_count; c++) {
			if (sav->sav_vdevs[c] == vd)
				break;
		}

		if (c == sav->sav_count) {
			/*
			 * We're being removed.  There's nothing more to do.
			 */
			ASSERT(sav->sav_sync == B_TRUE);
			return;
		}

		sav->sav_sync = B_TRUE;

		if (nvlist_lookup_nvlist_array(sav->sav_config,
		    ZPOOL_CONFIG_L2CACHE, &aux, &naux) != 0) {
			VERIFY(nvlist_lookup_nvlist_array(sav->sav_config,
			    ZPOOL_CONFIG_SPARES, &aux, &naux) == 0);
		}

		ASSERT(c < naux);

		/*
		 * Setting the nvlist in the middle if the array is a little
		 * sketchy, but it will work.
		 */
		nvlist_free(aux[c]);
		aux[c] = vdev_config_generate(spa, vd, B_TRUE, 0);

		return;
	}

	/*
	 * The dirty list is protected by the SCL_CONFIG lock.  The caller
	 * must either hold SCL_CONFIG as writer, or must be the sync thread
	 * (which holds SCL_CONFIG as reader).  There's only one sync thread,
	 * so this is sufficient to ensure mutual exclusion.
	 */
	ASSERT(spa_config_held(spa, SCL_CONFIG, RW_WRITER) ||
	    (dsl_pool_sync_context(spa_get_dsl(spa)) &&
	    spa_config_held(spa, SCL_CONFIG, RW_READER)));

	if (vd == rvd) {
		for (c = 0; c < rvd->vdev_children; c++)
			vdev_config_dirty(rvd->vdev_child[c]);
	} else {
		ASSERT(vd == vd->vdev_top);

		if (!list_link_active(&vd->vdev_config_dirty_node) &&
		    !vd->vdev_ishole)
			list_insert_head(&spa->spa_config_dirty_list, vd);
	}
}

void
vdev_config_clean(vdev_t *vd)
{
	spa_t *spa = vd->vdev_spa;

	ASSERT(spa_config_held(spa, SCL_CONFIG, RW_WRITER) ||
	    (dsl_pool_sync_context(spa_get_dsl(spa)) &&
	    spa_config_held(spa, SCL_CONFIG, RW_READER)));

	ASSERT(list_link_active(&vd->vdev_config_dirty_node));
	list_remove(&spa->spa_config_dirty_list, vd);
}

/*
 * Mark a top-level vdev's state as dirty, so that the next pass of
 * spa_sync() can convert this into vdev_config_dirty().  We distinguish
 * the state changes from larger config changes because they require
 * much less locking, and are often needed for administrative actions.
 */
void
vdev_state_dirty(vdev_t *vd)
{
	spa_t *spa = vd->vdev_spa;

	ASSERT(vd == vd->vdev_top);

	/*
	 * The state list is protected by the SCL_STATE lock.  The caller
	 * must either hold SCL_STATE as writer, or must be the sync thread
	 * (which holds SCL_STATE as reader).  There's only one sync thread,
	 * so this is sufficient to ensure mutual exclusion.
	 */
	ASSERT(spa_config_held(spa, SCL_STATE, RW_WRITER) ||
	    (dsl_pool_sync_context(spa_get_dsl(spa)) &&
	    spa_config_held(spa, SCL_STATE, RW_READER)));

	if (!list_link_active(&vd->vdev_state_dirty_node) && !vd->vdev_ishole)
		list_insert_head(&spa->spa_state_dirty_list, vd);
}

void
vdev_state_clean(vdev_t *vd)
{
	spa_t *spa = vd->vdev_spa;

	ASSERT(spa_config_held(spa, SCL_STATE, RW_WRITER) ||
	    (dsl_pool_sync_context(spa_get_dsl(spa)) &&
	    spa_config_held(spa, SCL_STATE, RW_READER)));

	ASSERT(list_link_active(&vd->vdev_state_dirty_node));
	list_remove(&spa->spa_state_dirty_list, vd);
}

/*
 * Propagate vdev state up from children to parent.
 */
void
vdev_propagate_state(vdev_t *vd)
{
	spa_t *spa = vd->vdev_spa;
	vdev_t *rvd = spa->spa_root_vdev;
	int degraded = 0, faulted = 0;
	int corrupted = 0;
	vdev_t *child;
	int c;

	if (vd->vdev_children > 0) {
		for (c = 0; c < vd->vdev_children; c++) {
			child = vd->vdev_child[c];

			/*
			 * Don't factor holes into the decision.
			 */
			if (child->vdev_ishole)
				continue;

			if (!vdev_readable(child) ||
			    (!vdev_writeable(child) && spa_writeable(spa))) {
				/*
				 * Root special: if there is a top-level log
				 * device, treat the root vdev as if it were
				 * degraded.
				 */
				if (child->vdev_islog && vd == rvd)
					degraded++;
				else
					faulted++;
			} else if (child->vdev_state <= VDEV_STATE_DEGRADED) {
				degraded++;
			}

			if (child->vdev_stat.vs_aux == VDEV_AUX_CORRUPT_DATA)
				corrupted++;
		}

		vd->vdev_ops->vdev_op_state_change(vd, faulted, degraded);

		/*
		 * Root special: if there is a top-level vdev that cannot be
		 * opened due to corrupted metadata, then propagate the root
		 * vdev's aux state as 'corrupt' rather than 'insufficient
		 * replicas'.
		 */
		if (corrupted && vd == rvd &&
		    rvd->vdev_state == VDEV_STATE_CANT_OPEN)
			vdev_set_state(rvd, B_FALSE, VDEV_STATE_CANT_OPEN,
			    VDEV_AUX_CORRUPT_DATA);
	}

	if (vd->vdev_parent)
		vdev_propagate_state(vd->vdev_parent);
}

/*
 * Set a vdev's state.  If this is during an open, we don't update the parent
 * state, because we're in the process of opening children depth-first.
 * Otherwise, we propagate the change to the parent.
 *
 * If this routine places a device in a faulted state, an appropriate ereport is
 * generated.
 */
void
vdev_set_state(vdev_t *vd, boolean_t isopen, vdev_state_t state, vdev_aux_t aux)
{
	uint64_t save_state;
	spa_t *spa = vd->vdev_spa;

	if (state == vd->vdev_state) {
		vd->vdev_stat.vs_aux = aux;
		return;
	}

	save_state = vd->vdev_state;

	vd->vdev_state = state;
	vd->vdev_stat.vs_aux = aux;

	/*
	 * If we are setting the vdev state to anything but an open state, then
	 * always close the underlying device unless the device has requested
	 * a delayed close (i.e. we're about to remove or fault the device).
	 * Otherwise, we keep accessible but invalid devices open forever.
	 * We don't call vdev_close() itself, because that implies some extra
	 * checks (offline, etc) that we don't want here.  This is limited to
	 * leaf devices, because otherwise closing the device will affect other
	 * children.
	 */
	if (!vd->vdev_delayed_close && vdev_is_dead(vd) &&
	    vd->vdev_ops->vdev_op_leaf)
		vd->vdev_ops->vdev_op_close(vd);

	/*
	 * If we have brought this vdev back into service, we need
	 * to notify fmd so that it can gracefully repair any outstanding
	 * cases due to a missing device.  We do this in all cases, even those
	 * that probably don't correlate to a repaired fault.  This is sure to
	 * catch all cases, and we let the zfs-retire agent sort it out.  If
	 * this is a transient state it's OK, as the retire agent will
	 * double-check the state of the vdev before repairing it.
	 */
	if (state == VDEV_STATE_HEALTHY && vd->vdev_ops->vdev_op_leaf &&
	    vd->vdev_prevstate != state)
		zfs_post_state_change(spa, vd);

	if (vd->vdev_removed &&
	    state == VDEV_STATE_CANT_OPEN &&
	    (aux == VDEV_AUX_OPEN_FAILED || vd->vdev_checkremove)) {
		/*
		 * If the previous state is set to VDEV_STATE_REMOVED, then this
		 * device was previously marked removed and someone attempted to
		 * reopen it.  If this failed due to a nonexistent device, then
		 * keep the device in the REMOVED state.  We also let this be if
		 * it is one of our special test online cases, which is only
		 * attempting to online the device and shouldn't generate an FMA
		 * fault.
		 */
		vd->vdev_state = VDEV_STATE_REMOVED;
		vd->vdev_stat.vs_aux = VDEV_AUX_NONE;
	} else if (state == VDEV_STATE_REMOVED) {
<<<<<<< HEAD
		/*
		 * Indicate to the ZFS DE that this device has been removed, and
		 * any recent errors should be ignored.
		 */
		zfs_ereport_post(FM_EREPORT_RESOURCE_REMOVED,
		    spa, vd, NULL, 0, 0);
=======
>>>>>>> 812761ea
		vd->vdev_removed = B_TRUE;
	} else if (state == VDEV_STATE_CANT_OPEN) {
		/*
		 * If we fail to open a vdev during an import, we mark it as
		 * "not available", which signifies that it was never there to
		 * begin with.  Failure to open such a device is not considered
		 * an error.
		 */
		if (spa_load_state(spa) == SPA_LOAD_IMPORT &&
		    vd->vdev_ops->vdev_op_leaf)
			vd->vdev_not_present = 1;

		/*
		 * Post the appropriate ereport.  If the 'prevstate' field is
		 * set to something other than VDEV_STATE_UNKNOWN, it indicates
		 * that this is part of a vdev_reopen().  In this case, we don't
		 * want to post the ereport if the device was already in the
		 * CANT_OPEN state beforehand.
		 *
		 * If the 'checkremove' flag is set, then this is an attempt to
		 * online the device in response to an insertion event.  If we
		 * hit this case, then we have detected an insertion event for a
		 * faulted or offline device that wasn't in the removed state.
		 * In this scenario, we don't post an ereport because we are
		 * about to replace the device, or attempt an online with
		 * vdev_forcefault, which will generate the fault for us.
		 */
		if ((vd->vdev_prevstate != state || vd->vdev_forcefault) &&
		    !vd->vdev_not_present && !vd->vdev_checkremove &&
		    vd != spa->spa_root_vdev) {
			const char *class;

			switch (aux) {
			case VDEV_AUX_OPEN_FAILED:
				class = FM_EREPORT_ZFS_DEVICE_OPEN_FAILED;
				break;
			case VDEV_AUX_CORRUPT_DATA:
				class = FM_EREPORT_ZFS_DEVICE_CORRUPT_DATA;
				break;
			case VDEV_AUX_NO_REPLICAS:
				class = FM_EREPORT_ZFS_DEVICE_NO_REPLICAS;
				break;
			case VDEV_AUX_BAD_GUID_SUM:
				class = FM_EREPORT_ZFS_DEVICE_BAD_GUID_SUM;
				break;
			case VDEV_AUX_TOO_SMALL:
				class = FM_EREPORT_ZFS_DEVICE_TOO_SMALL;
				break;
			case VDEV_AUX_BAD_LABEL:
				class = FM_EREPORT_ZFS_DEVICE_BAD_LABEL;
				break;
			default:
				class = FM_EREPORT_ZFS_DEVICE_UNKNOWN;
			}

			zfs_ereport_post(class, spa, vd, NULL, save_state, 0);
		}

		/* Erase any notion of persistent removed state */
		vd->vdev_removed = B_FALSE;
	} else {
		vd->vdev_removed = B_FALSE;
	}

	if (!isopen && vd->vdev_parent)
		vdev_propagate_state(vd->vdev_parent);
}

/*
 * Check the vdev configuration to ensure that it's capable of supporting
 * a root pool. Currently, we do not support RAID-Z or partial configuration.
 * In addition, only a single top-level vdev is allowed and none of the leaves
 * can be wholedisks.
 */
boolean_t
vdev_is_bootable(vdev_t *vd)
{
	int c;

	if (!vd->vdev_ops->vdev_op_leaf) {
		char *vdev_type = vd->vdev_ops->vdev_op_type;

		if (strcmp(vdev_type, VDEV_TYPE_ROOT) == 0 &&
		    vd->vdev_children > 1) {
			return (B_FALSE);
		} else if (strcmp(vdev_type, VDEV_TYPE_RAIDZ) == 0 ||
		    strcmp(vdev_type, VDEV_TYPE_MISSING) == 0) {
			return (B_FALSE);
		}
	} else if (vd->vdev_wholedisk == 1) {
		return (B_FALSE);
	}

	for (c = 0; c < vd->vdev_children; c++) {
		if (!vdev_is_bootable(vd->vdev_child[c]))
			return (B_FALSE);
	}
	return (B_TRUE);
}

/*
 * Load the state from the original vdev tree (ovd) which
 * we've retrieved from the MOS config object. If the original
 * vdev was offline then we transfer that state to the device
 * in the current vdev tree (nvd).
 */
void
vdev_load_log_state(vdev_t *nvd, vdev_t *ovd)
{
	spa_t *spa = nvd->vdev_spa;
	int c;

	ASSERT(spa_config_held(spa, SCL_STATE_ALL, RW_WRITER) == SCL_STATE_ALL);
	ASSERT3U(nvd->vdev_guid, ==, ovd->vdev_guid);

	for (c = 0; c < nvd->vdev_children; c++)
		vdev_load_log_state(nvd->vdev_child[c], ovd->vdev_child[c]);

	if (nvd->vdev_ops->vdev_op_leaf && ovd->vdev_offline) {
		/*
		 * It would be nice to call vdev_offline()
		 * directly but the pool isn't fully loaded and
		 * the txg threads have not been started yet.
		 */
		nvd->vdev_offline = ovd->vdev_offline;
		vdev_reopen(nvd->vdev_top);
	}
}

/*
 * Expand a vdev if possible.
 */
void
vdev_expand(vdev_t *vd, uint64_t txg)
{
	ASSERT(vd->vdev_top == vd);
	ASSERT(spa_config_held(vd->vdev_spa, SCL_ALL, RW_WRITER) == SCL_ALL);

	if ((vd->vdev_asize >> vd->vdev_ms_shift) > vd->vdev_ms_count) {
		VERIFY(vdev_metaslab_init(vd, txg) == 0);
		vdev_config_dirty(vd);
	}
}

/*
 * Split a vdev.
 */
void
vdev_split(vdev_t *vd)
{
	vdev_t *cvd, *pvd = vd->vdev_parent;

	vdev_remove_child(pvd, vd);
	vdev_compact_children(pvd);

	cvd = pvd->vdev_child[0];
	if (pvd->vdev_children == 1) {
		vdev_remove_parent(cvd);
		cvd->vdev_splitting = B_TRUE;
	}
	vdev_propagate_state(cvd);
}<|MERGE_RESOLUTION|>--- conflicted
+++ resolved
@@ -2966,15 +2966,6 @@
 		vd->vdev_state = VDEV_STATE_REMOVED;
 		vd->vdev_stat.vs_aux = VDEV_AUX_NONE;
 	} else if (state == VDEV_STATE_REMOVED) {
-<<<<<<< HEAD
-		/*
-		 * Indicate to the ZFS DE that this device has been removed, and
-		 * any recent errors should be ignored.
-		 */
-		zfs_ereport_post(FM_EREPORT_RESOURCE_REMOVED,
-		    spa, vd, NULL, 0, 0);
-=======
->>>>>>> 812761ea
 		vd->vdev_removed = B_TRUE;
 	} else if (state == VDEV_STATE_CANT_OPEN) {
 		/*
