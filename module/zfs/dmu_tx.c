--- conflicted
+++ resolved
@@ -1065,49 +1065,6 @@
 {
 	ASSERT(tx->tx_txg != 0);
 	return (tx->tx_txg);
-<<<<<<< HEAD
-}
-
-void *
-dmu_tx_callback_data_create(size_t bytes)
-{
-	dmu_callback_t *dcb;
-
-	dcb = kmem_alloc(sizeof (dmu_callback_t) + bytes, KM_SLEEP);
-
-	dcb->dcb_magic = DMU_CALLBACK_MAGIC;
-	dcb->dcb_bytes = bytes;
-
-	return &dcb->dcb_data;
-}
-
-int
-dmu_tx_callback_commit_add(dmu_tx_t *tx, dmu_callback_func_t *dcb_func,
-    void *dcb_data)
-{
-	dmu_callback_t *dcb = container_of(dcb_data, dmu_callback_t, dcb_data);
-
-	if (dcb->dcb_magic != DMU_CALLBACK_MAGIC)
-		return (EINVAL);
-
-	dcb->dcb_func = dcb_func;
-
-	list_insert_tail(&tx->tx_callbacks, dcb);
-
-	return (0);
-}
-
-int
-dmu_tx_callback_data_destroy(void *dcb_data)
-{
-	dmu_callback_t *dcb = container_of(dcb_data, dmu_callback_t, dcb_data);
-
-	if (dcb->dcb_magic != DMU_CALLBACK_MAGIC)
-		return (EINVAL);
-
-	kmem_free(dcb, sizeof (dmu_callback_t) + dcb->dcb_bytes);
-
-	return (0);
 }
 
 #if defined(_KERNEL) && defined(HAVE_SPL)
@@ -1120,7 +1077,4 @@
 EXPORT_SYMBOL(dmu_tx_assign);
 EXPORT_SYMBOL(dmu_tx_wait);
 EXPORT_SYMBOL(dmu_tx_commit);
-#endif
-=======
-}
->>>>>>> 58645698
+#endif