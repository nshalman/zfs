/*
 * CDDL HEADER START
 *
 * The contents of this file are subject to the terms of the
 * Common Development and Distribution License (the "License").
 * You may not use this file except in compliance with the License.
 *
 * You can obtain a copy of the license at usr/src/OPENSOLARIS.LICENSE
 * or http://www.opensolaris.org/os/licensing.
 * See the License for the specific language governing permissions
 * and limitations under the License.
 *
 * When distributing Covered Code, include this CDDL HEADER in each
 * file and include the License file at usr/src/OPENSOLARIS.LICENSE.
 * If applicable, add the following below this CDDL HEADER, with the
 * fields enclosed by brackets "[]" replaced with your own identifying
 * information: Portions Copyright [yyyy] [name of copyright owner]
 *
 * CDDL HEADER END
 */
/*
 * Copyright 2009 Sun Microsystems, Inc.  All rights reserved.
 * Use is subject to license terms.
 */

#include <sys/types.h>
#include <sys/param.h>
#include <sys/errno.h>
#include <sys/uio.h>
#include <sys/buf.h>
#include <sys/modctl.h>
#include <sys/open.h>
#include <sys/file.h>
#include <sys/kmem.h>
#include <sys/conf.h>
#include <sys/cmn_err.h>
#include <sys/stat.h>
#include <sys/zfs_ioctl.h>
#include <sys/zfs_znode.h>
#include <sys/zap.h>
#include <sys/spa.h>
#include <sys/spa_impl.h>
#include <sys/vdev.h>
#include <sys/vdev_impl.h>
#include <sys/dmu.h>
#include <sys/dsl_dir.h>
#include <sys/dsl_dataset.h>
#include <sys/dsl_prop.h>
#include <sys/dsl_deleg.h>
#include <sys/dmu_objset.h>
#include <sys/ddi.h>
#include <sys/sunddi.h>
#include <sys/sunldi.h>
#include <sys/policy.h>
#include <sys/zone.h>
#include <sys/nvpair.h>
#include <sys/pathname.h>
#include <sys/mount.h>
#include <sys/sdt.h>
#include <sys/fs/zfs.h>
#include <sys/zfs_ctldir.h>
#include <sys/zfs_dir.h>
#include <sys/zvol.h>
#include <sharefs/share.h>
#include <sys/dmu_objset.h>

#include "zfs_namecheck.h"
#include "zfs_prop.h"
#include "zfs_deleg.h"

extern struct modlfs zfs_modlfs;

extern void zfs_init(void);
extern void zfs_fini(void);

ldi_ident_t zfs_li = NULL;
dev_info_t *zfs_dip;

typedef int zfs_ioc_func_t(zfs_cmd_t *);
typedef int zfs_secpolicy_func_t(zfs_cmd_t *, cred_t *);

typedef enum {
	NO_NAME,
	POOL_NAME,
	DATASET_NAME
} zfs_ioc_namecheck_t;

typedef struct zfs_ioc_vec {
	zfs_ioc_func_t		*zvec_func;
	zfs_secpolicy_func_t	*zvec_secpolicy;
	zfs_ioc_namecheck_t	zvec_namecheck;
	boolean_t		zvec_his_log;
	boolean_t		zvec_pool_check;
} zfs_ioc_vec_t;

/* This array is indexed by zfs_userquota_prop_t */
static const char *userquota_perms[] = {
	ZFS_DELEG_PERM_USERUSED,
	ZFS_DELEG_PERM_USERQUOTA,
	ZFS_DELEG_PERM_GROUPUSED,
	ZFS_DELEG_PERM_GROUPQUOTA,
};

static int zfs_ioc_userspace_upgrade(zfs_cmd_t *zc);
static void clear_props(char *dataset, nvlist_t *props, nvlist_t *newprops);
static int zfs_fill_zplprops_root(uint64_t, nvlist_t *, nvlist_t *,
    boolean_t *);
int zfs_set_prop_nvlist(const char *, nvlist_t *);

/* _NOTE(PRINTFLIKE(4)) - this is printf-like, but lint is too whiney */
void
__dprintf(const char *file, const char *func, int line, const char *fmt, ...)
{
	const char *newfile;
	char buf[256];
	va_list adx;

	/*
	 * Get rid of annoying "../common/" prefix to filename.
	 */
	newfile = strrchr(file, '/');
	if (newfile != NULL) {
		newfile = newfile + 1; /* Get rid of leading / */
	} else {
		newfile = file;
	}

	va_start(adx, fmt);
	(void) vsnprintf(buf, sizeof (buf), fmt, adx);
	va_end(adx);

	/*
	 * To get this data, use the zfs-dprintf probe as so:
	 * dtrace -q -n 'zfs-dprintf \
	 *	/stringof(arg0) == "dbuf.c"/ \
	 *	{printf("%s: %s", stringof(arg1), stringof(arg3))}'
	 * arg0 = file name
	 * arg1 = function name
	 * arg2 = line number
	 * arg3 = message
	 */
	DTRACE_PROBE4(zfs__dprintf,
	    char *, newfile, char *, func, int, line, char *, buf);
}

static void
history_str_free(char *buf)
{
	kmem_free(buf, HIS_MAX_RECORD_LEN);
}

static char *
history_str_get(zfs_cmd_t *zc)
{
	char *buf;

	if (zc->zc_history == 0)
		return (NULL);

	buf = kmem_alloc(HIS_MAX_RECORD_LEN, KM_SLEEP);
	if (copyinstr((void *)(uintptr_t)zc->zc_history,
	    buf, HIS_MAX_RECORD_LEN, NULL) != 0) {
		history_str_free(buf);
		return (NULL);
	}

	buf[HIS_MAX_RECORD_LEN -1] = '\0';

	return (buf);
}

/*
 * Check to see if the named dataset is currently defined as bootable
 */
static boolean_t
zfs_is_bootfs(const char *name)
{
	spa_t *spa;
	boolean_t ret = B_FALSE;

	if (spa_open(name, &spa, FTAG) == 0) {
		if (spa->spa_bootfs) {
			objset_t *os;

			if (dmu_objset_open(name, DMU_OST_ZFS,
			    DS_MODE_USER | DS_MODE_READONLY, &os) == 0) {
				ret = (dmu_objset_id(os) == spa->spa_bootfs);
				dmu_objset_close(os);
			}
		}
		spa_close(spa, FTAG);
	}
	return (ret);
}

/*
 * zfs_earlier_version
 *
 *	Return non-zero if the spa version is less than requested version.
 */
static int
zfs_earlier_version(const char *name, int version)
{
	spa_t *spa;

	if (spa_open(name, &spa, FTAG) == 0) {
		if (spa_version(spa) < version) {
			spa_close(spa, FTAG);
			return (1);
		}
		spa_close(spa, FTAG);
	}
	return (0);
}

/*
 * zpl_earlier_version
 *
 * Return TRUE if the ZPL version is less than requested version.
 */
static boolean_t
zpl_earlier_version(const char *name, int version)
{
	objset_t *os;
	boolean_t rc = B_TRUE;

	if (dmu_objset_open(name, DMU_OST_ANY,
	    DS_MODE_USER | DS_MODE_READONLY, &os) == 0) {
		uint64_t zplversion;

		if (zfs_get_zplprop(os, ZFS_PROP_VERSION, &zplversion) == 0)
			rc = zplversion < version;
		dmu_objset_close(os);
	}
	return (rc);
}

static void
zfs_log_history(zfs_cmd_t *zc)
{
	spa_t *spa;
	char *buf;

	if ((buf = history_str_get(zc)) == NULL)
		return;

	if (spa_open(zc->zc_name, &spa, FTAG) == 0) {
		if (spa_version(spa) >= SPA_VERSION_ZPOOL_HISTORY)
			(void) spa_history_log(spa, buf, LOG_CMD_NORMAL);
		spa_close(spa, FTAG);
	}
	history_str_free(buf);
}

/*
 * Policy for top-level read operations (list pools).  Requires no privileges,
 * and can be used in the local zone, as there is no associated dataset.
 */
/* ARGSUSED */
static int
zfs_secpolicy_none(zfs_cmd_t *zc, cred_t *cr)
{
	return (0);
}

/*
 * Policy for dataset read operations (list children, get statistics).  Requires
 * no privileges, but must be visible in the local zone.
 */
/* ARGSUSED */
static int
zfs_secpolicy_read(zfs_cmd_t *zc, cred_t *cr)
{
	if (INGLOBALZONE(curproc) ||
	    zone_dataset_visible(zc->zc_name, NULL))
		return (0);

	return (ENOENT);
}

static int
zfs_dozonecheck(const char *dataset, cred_t *cr)
{
	uint64_t zoned;
	int writable = 1;

	/*
	 * The dataset must be visible by this zone -- check this first
	 * so they don't see EPERM on something they shouldn't know about.
	 */
	if (!INGLOBALZONE(curproc) &&
	    !zone_dataset_visible(dataset, &writable))
		return (ENOENT);

	if (dsl_prop_get_integer(dataset, "zoned", &zoned, NULL))
		return (ENOENT);

	if (INGLOBALZONE(curproc)) {
		/*
		 * If the fs is zoned, only root can access it from the
		 * global zone.
		 */
		if (secpolicy_zfs(cr) && zoned)
			return (EPERM);
	} else {
		/*
		 * If we are in a local zone, the 'zoned' property must be set.
		 */
		if (!zoned)
			return (EPERM);

		/* must be writable by this zone */
		if (!writable)
			return (EPERM);
	}
	return (0);
}

int
zfs_secpolicy_write_perms(const char *name, const char *perm, cred_t *cr)
{
	int error;

	error = zfs_dozonecheck(name, cr);
	if (error == 0) {
		error = secpolicy_zfs(cr);
		if (error)
			error = dsl_deleg_access(name, perm, cr);
	}
	return (error);
}

static int
zfs_secpolicy_setprop(const char *name, zfs_prop_t prop, cred_t *cr)
{
	/*
	 * Check permissions for special properties.
	 */
	switch (prop) {
	default:
		break;
	case ZFS_PROP_ZONED:
		/*
		 * Disallow setting of 'zoned' from within a local zone.
		 */
		if (!INGLOBALZONE(curproc))
			return (EPERM);
		break;

	case ZFS_PROP_QUOTA:
		if (!INGLOBALZONE(curproc)) {
			uint64_t zoned;
			char setpoint[MAXNAMELEN];
			/*
			 * Unprivileged users are allowed to modify the
			 * quota on things *under* (ie. contained by)
			 * the thing they own.
			 */
			if (dsl_prop_get_integer(name, "zoned", &zoned,
			    setpoint))
				return (EPERM);
			if (!zoned || strlen(name) <= strlen(setpoint))
				return (EPERM);
		}
		break;
	}

	return (zfs_secpolicy_write_perms(name, zfs_prop_to_name(prop), cr));
}

int
zfs_secpolicy_fsacl(zfs_cmd_t *zc, cred_t *cr)
{
	int error;

	error = zfs_dozonecheck(zc->zc_name, cr);
	if (error)
		return (error);

	/*
	 * permission to set permissions will be evaluated later in
	 * dsl_deleg_can_allow()
	 */
	return (0);
}

int
zfs_secpolicy_rollback(zfs_cmd_t *zc, cred_t *cr)
{
	int error;
	error = zfs_secpolicy_write_perms(zc->zc_name,
	    ZFS_DELEG_PERM_ROLLBACK, cr);
	if (error == 0)
		error = zfs_secpolicy_write_perms(zc->zc_name,
		    ZFS_DELEG_PERM_MOUNT, cr);
	return (error);
}

int
zfs_secpolicy_send(zfs_cmd_t *zc, cred_t *cr)
{
	return (zfs_secpolicy_write_perms(zc->zc_name,
	    ZFS_DELEG_PERM_SEND, cr));
}

#ifdef HAVE_ZPL
static int
zfs_secpolicy_deleg_share(zfs_cmd_t *zc, cred_t *cr)
{
	vnode_t *vp;
	int error;

	if ((error = lookupname(zc->zc_value, UIO_SYSSPACE,
	    NO_FOLLOW, NULL, &vp)) != 0)
		return (error);

	/* Now make sure mntpnt and dataset are ZFS */

	if (vp->v_vfsp->vfs_fstype != zfsfstype ||
	    (strcmp((char *)refstr_value(vp->v_vfsp->vfs_resource),
	    zc->zc_name) != 0)) {
		VN_RELE(vp);
		return (EPERM);
	}

	VN_RELE(vp);
	return (dsl_deleg_access(zc->zc_name,
	    ZFS_DELEG_PERM_SHARE, cr));
}
#endif /* HAVE_ZPL */

int
zfs_secpolicy_share(zfs_cmd_t *zc, cred_t *cr)
{
#ifdef HAVE_ZPL
	if (!INGLOBALZONE(curproc))
		return (EPERM);

	if (secpolicy_nfs(cr) == 0) {
		return (0);
	} else {
		return (zfs_secpolicy_deleg_share(zc, cr));
	}
#else
	return (ENOTSUP);
#endif /* HAVE_ZPL */
}

int
zfs_secpolicy_smb_acl(zfs_cmd_t *zc, cred_t *cr)
{
#ifdef HAVE_ZPL
	if (!INGLOBALZONE(curproc))
		return (EPERM);

	if (secpolicy_smb(cr) == 0) {
		return (0);
	} else {
		return (zfs_secpolicy_deleg_share(zc, cr));
	}
#else
	return (ENOTSUP);
#endif /* HAVE_ZPL */
}

static int
zfs_get_parent(const char *datasetname, char *parent, int parentsize)
{
	char *cp;

	/*
	 * Remove the @bla or /bla from the end of the name to get the parent.
	 */
	(void) strncpy(parent, datasetname, parentsize);
	cp = strrchr(parent, '@');
	if (cp != NULL) {
		cp[0] = '\0';
	} else {
		cp = strrchr(parent, '/');
		if (cp == NULL)
			return (ENOENT);
		cp[0] = '\0';
	}

	return (0);
}

int
zfs_secpolicy_destroy_perms(const char *name, cred_t *cr)
{
	int error;

	if ((error = zfs_secpolicy_write_perms(name,
	    ZFS_DELEG_PERM_MOUNT, cr)) != 0)
		return (error);

	return (zfs_secpolicy_write_perms(name, ZFS_DELEG_PERM_DESTROY, cr));
}

static int
zfs_secpolicy_destroy(zfs_cmd_t *zc, cred_t *cr)
{
	return (zfs_secpolicy_destroy_perms(zc->zc_name, cr));
}

/*
 * Must have sys_config privilege to check the iscsi permission
 */
/* ARGSUSED */
static int
zfs_secpolicy_iscsi(zfs_cmd_t *zc, cred_t *cr)
{
	return (secpolicy_zfs(cr));
}

int
zfs_secpolicy_rename_perms(const char *from, const char *to, cred_t *cr)
{
	char 	parentname[MAXNAMELEN];
	int	error;

	if ((error = zfs_secpolicy_write_perms(from,
	    ZFS_DELEG_PERM_RENAME, cr)) != 0)
		return (error);

	if ((error = zfs_secpolicy_write_perms(from,
	    ZFS_DELEG_PERM_MOUNT, cr)) != 0)
		return (error);

	if ((error = zfs_get_parent(to, parentname,
	    sizeof (parentname))) != 0)
		return (error);

	if ((error = zfs_secpolicy_write_perms(parentname,
	    ZFS_DELEG_PERM_CREATE, cr)) != 0)
		return (error);

	if ((error = zfs_secpolicy_write_perms(parentname,
	    ZFS_DELEG_PERM_MOUNT, cr)) != 0)
		return (error);

	return (error);
}

static int
zfs_secpolicy_rename(zfs_cmd_t *zc, cred_t *cr)
{
	return (zfs_secpolicy_rename_perms(zc->zc_name, zc->zc_value, cr));
}

static int
zfs_secpolicy_promote(zfs_cmd_t *zc, cred_t *cr)
{
	char 	parentname[MAXNAMELEN];
	objset_t *clone;
	int error;

	error = zfs_secpolicy_write_perms(zc->zc_name,
	    ZFS_DELEG_PERM_PROMOTE, cr);
	if (error)
		return (error);

	error = dmu_objset_open(zc->zc_name, DMU_OST_ANY,
	    DS_MODE_USER | DS_MODE_READONLY, &clone);

	if (error == 0) {
		dsl_dataset_t *pclone = NULL;
		dsl_dir_t *dd;
		dd = clone->os->os_dsl_dataset->ds_dir;

		rw_enter(&dd->dd_pool->dp_config_rwlock, RW_READER);
		error = dsl_dataset_hold_obj(dd->dd_pool,
		    dd->dd_phys->dd_origin_obj, FTAG, &pclone);
		rw_exit(&dd->dd_pool->dp_config_rwlock);
		if (error) {
			dmu_objset_close(clone);
			return (error);
		}

		error = zfs_secpolicy_write_perms(zc->zc_name,
		    ZFS_DELEG_PERM_MOUNT, cr);

		dsl_dataset_name(pclone, parentname);
		dmu_objset_close(clone);
		dsl_dataset_rele(pclone, FTAG);
		if (error == 0)
			error = zfs_secpolicy_write_perms(parentname,
			    ZFS_DELEG_PERM_PROMOTE, cr);
	}
	return (error);
}

static int
zfs_secpolicy_receive(zfs_cmd_t *zc, cred_t *cr)
{
	int error;

	if ((error = zfs_secpolicy_write_perms(zc->zc_name,
	    ZFS_DELEG_PERM_RECEIVE, cr)) != 0)
		return (error);

	if ((error = zfs_secpolicy_write_perms(zc->zc_name,
	    ZFS_DELEG_PERM_MOUNT, cr)) != 0)
		return (error);

	return (zfs_secpolicy_write_perms(zc->zc_name,
	    ZFS_DELEG_PERM_CREATE, cr));
}

int
zfs_secpolicy_snapshot_perms(const char *name, cred_t *cr)
{
	int error;

	if ((error = zfs_secpolicy_write_perms(name,
	    ZFS_DELEG_PERM_SNAPSHOT, cr)) != 0)
		return (error);

	error = zfs_secpolicy_write_perms(name,
	    ZFS_DELEG_PERM_MOUNT, cr);

	return (error);
}

static int
zfs_secpolicy_snapshot(zfs_cmd_t *zc, cred_t *cr)
{

	return (zfs_secpolicy_snapshot_perms(zc->zc_name, cr));
}

static int
zfs_secpolicy_create(zfs_cmd_t *zc, cred_t *cr)
{
	char 	parentname[MAXNAMELEN];
	int 	error;

	if ((error = zfs_get_parent(zc->zc_name, parentname,
	    sizeof (parentname))) != 0)
		return (error);

	if (zc->zc_value[0] != '\0') {
		if ((error = zfs_secpolicy_write_perms(zc->zc_value,
		    ZFS_DELEG_PERM_CLONE, cr)) != 0)
			return (error);
	}

	if ((error = zfs_secpolicy_write_perms(parentname,
	    ZFS_DELEG_PERM_CREATE, cr)) != 0)
		return (error);

	error = zfs_secpolicy_write_perms(parentname,
	    ZFS_DELEG_PERM_MOUNT, cr);

	return (error);
}

#ifdef HAVE_ZPL
static int
zfs_secpolicy_umount(zfs_cmd_t *zc, cred_t *cr)
{
	int error;

	error = secpolicy_fs_unmount(cr, NULL);
	if (error) {
		error = dsl_deleg_access(zc->zc_name, ZFS_DELEG_PERM_MOUNT, cr);
	}
	return (error);
}
#endif /* HAVE_ZPL */

/*
 * Policy for pool operations - create/destroy pools, add vdevs, etc.  Requires
 * SYS_CONFIG privilege, which is not available in a local zone.
 */
/* ARGSUSED */
static int
zfs_secpolicy_config(zfs_cmd_t *zc, cred_t *cr)
{
	if (secpolicy_sys_config(cr, B_FALSE) != 0)
		return (EPERM);

	return (0);
}

/*
 * Just like zfs_secpolicy_config, except that we will check for
 * mount permission on the dataset for permission to create/remove
 * the minor nodes.
 */
static int
zfs_secpolicy_minor(zfs_cmd_t *zc, cred_t *cr)
{
	if (secpolicy_sys_config(cr, B_FALSE) != 0) {
		return (dsl_deleg_access(zc->zc_name,
		    ZFS_DELEG_PERM_MOUNT, cr));
	}

	return (0);
}

/*
 * Policy for fault injection.  Requires all privileges.
 */
/* ARGSUSED */
static int
zfs_secpolicy_inject(zfs_cmd_t *zc, cred_t *cr)
{
	return (secpolicy_zinject(cr));
}

static int
zfs_secpolicy_inherit(zfs_cmd_t *zc, cred_t *cr)
{
	zfs_prop_t prop = zfs_name_to_prop(zc->zc_value);

	if (prop == ZPROP_INVAL) {
		if (!zfs_prop_user(zc->zc_value))
			return (EINVAL);
		return (zfs_secpolicy_write_perms(zc->zc_name,
		    ZFS_DELEG_PERM_USERPROP, cr));
	} else {
		if (!zfs_prop_inheritable(prop))
			return (EINVAL);
		return (zfs_secpolicy_setprop(zc->zc_name, prop, cr));
	}
}

static int
zfs_secpolicy_userspace_one(zfs_cmd_t *zc, cred_t *cr)
{
	int err = zfs_secpolicy_read(zc, cr);
	if (err)
		return (err);

	if (zc->zc_objset_type >= ZFS_NUM_USERQUOTA_PROPS)
		return (EINVAL);

	if (zc->zc_value[0] == 0) {
		/*
		 * They are asking about a posix uid/gid.  If it's
		 * themself, allow it.
		 */
		if (zc->zc_objset_type == ZFS_PROP_USERUSED ||
		    zc->zc_objset_type == ZFS_PROP_USERQUOTA) {
			if (zc->zc_guid == crgetuid(cr))
				return (0);
		} else {
			if (groupmember(zc->zc_guid, cr))
				return (0);
		}
	}

	return (zfs_secpolicy_write_perms(zc->zc_name,
	    userquota_perms[zc->zc_objset_type], cr));
}

static int
zfs_secpolicy_userspace_many(zfs_cmd_t *zc, cred_t *cr)
{
	int err = zfs_secpolicy_read(zc, cr);
	if (err)
		return (err);

	if (zc->zc_objset_type >= ZFS_NUM_USERQUOTA_PROPS)
		return (EINVAL);

	return (zfs_secpolicy_write_perms(zc->zc_name,
	    userquota_perms[zc->zc_objset_type], cr));
}

static int
zfs_secpolicy_userspace_upgrade(zfs_cmd_t *zc, cred_t *cr)
{
	return (zfs_secpolicy_setprop(zc->zc_name, ZFS_PROP_VERSION, cr));
}

static int
zfs_secpolicy_hold(zfs_cmd_t *zc, cred_t *cr)
{
	return (zfs_secpolicy_write_perms(zc->zc_name,
	    ZFS_DELEG_PERM_HOLD, cr));
}

static int
zfs_secpolicy_release(zfs_cmd_t *zc, cred_t *cr)
{
	return (zfs_secpolicy_write_perms(zc->zc_name,
	    ZFS_DELEG_PERM_RELEASE, cr));
}

/*
 * Returns the nvlist as specified by the user in the zfs_cmd_t.
 */
static int
get_nvlist(uint64_t nvl, uint64_t size, int iflag, nvlist_t **nvp)
{
	char *packed;
	int error;
	nvlist_t *list = NULL;

	/*
	 * Read in and unpack the user-supplied nvlist.
	 */
	if (size == 0)
		return (EINVAL);

	packed = kmem_alloc(size, KM_SLEEP);

	if ((error = ddi_copyin((void *)(uintptr_t)nvl, packed, size,
	    iflag)) != 0) {
		kmem_free(packed, size);
		return (error);
	}

	if ((error = nvlist_unpack(packed, size, &list, 0)) != 0) {
		kmem_free(packed, size);
		return (error);
	}

	kmem_free(packed, size);

	*nvp = list;
	return (0);
}

static int
put_nvlist(zfs_cmd_t *zc, nvlist_t *nvl)
{
	char *packed = NULL;
	size_t size;
	int error;

	VERIFY(nvlist_size(nvl, &size, NV_ENCODE_NATIVE) == 0);

	if (size > zc->zc_nvlist_dst_size) {
		error = ENOMEM;
	} else {
		packed = kmem_alloc(size, KM_SLEEP);
		VERIFY(nvlist_pack(nvl, &packed, &size, NV_ENCODE_NATIVE,
		    KM_SLEEP) == 0);
		error = ddi_copyout(packed,
		    (void *)(uintptr_t)zc->zc_nvlist_dst, size, zc->zc_iflags);
		kmem_free(packed, size);
	}

	zc->zc_nvlist_dst_size = size;
	return (error);
}

#ifdef HAVE_ZPL
static int
getzfsvfs(const char *dsname, zfsvfs_t **zvp)
{
	objset_t *os;
	int error;

	error = dmu_objset_open(dsname, DMU_OST_ZFS,
	    DS_MODE_USER | DS_MODE_READONLY, &os);
	if (error)
		return (error);

	mutex_enter(&os->os->os_user_ptr_lock);
	*zvp = dmu_objset_get_user(os);
	if (*zvp) {
		VFS_HOLD((*zvp)->z_vfs);
	} else {
		error = ESRCH;
	}
	mutex_exit(&os->os->os_user_ptr_lock);
	dmu_objset_close(os);
	return (error);
}

/*
 * Find a zfsvfs_t for a mounted filesystem, or create our own, in which
 * case its z_vfs will be NULL, and it will be opened as the owner.
 */
static int
zfsvfs_hold(const char *name, boolean_t readonly, void *tag, zfsvfs_t **zvp)
{
	int error = 0;
	int mode = DS_MODE_OWNER | (readonly ? DS_MODE_READONLY : 0);

	if (getzfsvfs(name, zvp) != 0)
		error = zfsvfs_create(name, mode, zvp);
	if (error == 0) {
		rrw_enter(&(*zvp)->z_teardown_lock, RW_READER, tag);
		if ((*zvp)->z_unmounted) {
			/*
			 * XXX we could probably try again, since the unmounting
			 * thread should be just about to disassociate the
			 * objset from the zfsvfs.
			 */
			rrw_exit(&(*zvp)->z_teardown_lock, tag);
			return (EBUSY);
		}
	}
	return (error);
}

static void
zfsvfs_rele(zfsvfs_t *zfsvfs, void *tag)
{
	rrw_exit(&zfsvfs->z_teardown_lock, tag);

	if (zfsvfs->z_vfs) {
		VFS_RELE(zfsvfs->z_vfs);
	} else {
		dmu_objset_close(zfsvfs->z_os);
		zfsvfs_free(zfsvfs);
	}
}
#endif /* HAVE_ZPL */

static int
zfs_ioc_pool_create(zfs_cmd_t *zc)
{
	int error;
	nvlist_t *config, *props = NULL;
	nvlist_t *rootprops = NULL;
	nvlist_t *zplprops = NULL;
	char *buf;

	if ((error = get_nvlist(zc->zc_nvlist_conf, zc->zc_nvlist_conf_size,
	    zc->zc_iflags, &config)))
		return (error);

	if (zc->zc_nvlist_src_size != 0 && (error =
	    get_nvlist(zc->zc_nvlist_src, zc->zc_nvlist_src_size,
	    zc->zc_iflags, &props))) {
		nvlist_free(config);
		return (error);
	}

	if (props) {
		nvlist_t *nvl = NULL;
		uint64_t version = SPA_VERSION;

		(void) nvlist_lookup_uint64(props,
		    zpool_prop_to_name(ZPOOL_PROP_VERSION), &version);
		if (version < SPA_VERSION_INITIAL || version > SPA_VERSION) {
			error = EINVAL;
			goto pool_props_bad;
		}
		(void) nvlist_lookup_nvlist(props, ZPOOL_ROOTFS_PROPS, &nvl);
		if (nvl) {
			error = nvlist_dup(nvl, &rootprops, KM_SLEEP);
			if (error != 0) {
				nvlist_free(config);
				nvlist_free(props);
				return (error);
			}
			(void) nvlist_remove_all(props, ZPOOL_ROOTFS_PROPS);
		}
		VERIFY(nvlist_alloc(&zplprops, NV_UNIQUE_NAME, KM_SLEEP) == 0);
		error = zfs_fill_zplprops_root(version, rootprops,
		    zplprops, NULL);
		if (error)
			goto pool_props_bad;
	}

	buf = history_str_get(zc);

	error = spa_create(zc->zc_name, config, props, buf, zplprops);

	/*
	 * Set the remaining root properties
	 */
	if (!error &&
	    (error = zfs_set_prop_nvlist(zc->zc_name, rootprops)) != 0)
		(void) spa_destroy(zc->zc_name);

	if (buf != NULL)
		history_str_free(buf);

pool_props_bad:
	nvlist_free(rootprops);
	nvlist_free(zplprops);
	nvlist_free(config);
	nvlist_free(props);

	return (error);
}

static int
zfs_ioc_pool_destroy(zfs_cmd_t *zc)
{
	int error;
	zfs_log_history(zc);
	error = spa_destroy(zc->zc_name);
	return (error);
}

static int
zfs_ioc_pool_import(zfs_cmd_t *zc)
{
	int error;
	nvlist_t *config, *props = NULL;
	uint64_t guid;

	if ((error = get_nvlist(zc->zc_nvlist_conf, zc->zc_nvlist_conf_size,
	    zc->zc_iflags, &config)) != 0)
		return (error);

	if (zc->zc_nvlist_src_size != 0 && (error =
	    get_nvlist(zc->zc_nvlist_src, zc->zc_nvlist_src_size,
	    zc->zc_iflags, &props))) {
		nvlist_free(config);
		return (error);
	}

	if (nvlist_lookup_uint64(config, ZPOOL_CONFIG_POOL_GUID, &guid) != 0 ||
	    guid != zc->zc_guid)
		error = EINVAL;
	else if (zc->zc_cookie)
		error = spa_import_verbatim(zc->zc_name, config,
		    props);
	else
		error = spa_import(zc->zc_name, config, props);

	nvlist_free(config);

	if (props)
		nvlist_free(props);

	return (error);
}

static int
zfs_ioc_pool_export(zfs_cmd_t *zc)
{
	int error;
	boolean_t force = (boolean_t)zc->zc_cookie;
	boolean_t hardforce = (boolean_t)zc->zc_guid;

	zfs_log_history(zc);
	error = spa_export(zc->zc_name, NULL, force, hardforce);
	return (error);
}

static int
zfs_ioc_pool_configs(zfs_cmd_t *zc)
{
	nvlist_t *configs;
	int error;

	if ((configs = spa_all_configs(&zc->zc_cookie)) == NULL)
		return (EEXIST);

	error = put_nvlist(zc, configs);

	nvlist_free(configs);

	return (error);
}

static int
zfs_ioc_pool_stats(zfs_cmd_t *zc)
{
	nvlist_t *config;
	int error;
	int ret = 0;

	error = spa_get_stats(zc->zc_name, &config, zc->zc_value,
	    sizeof (zc->zc_value));

	if (config != NULL) {
		ret = put_nvlist(zc, config);
		nvlist_free(config);

		/*
		 * The config may be present even if 'error' is non-zero.
		 * In this case we return success, and preserve the real errno
		 * in 'zc_cookie'.
		 */
		zc->zc_cookie = error;
	} else {
		ret = error;
	}

	return (ret);
}

/*
 * Try to import the given pool, returning pool stats as appropriate so that
 * user land knows which devices are available and overall pool health.
 */
static int
zfs_ioc_pool_tryimport(zfs_cmd_t *zc)
{
	nvlist_t *tryconfig, *config;
	int error;

	if ((error = get_nvlist(zc->zc_nvlist_conf, zc->zc_nvlist_conf_size,
	    zc->zc_iflags, &tryconfig)) != 0)
		return (error);

	config = spa_tryimport(tryconfig);

	nvlist_free(tryconfig);

	if (config == NULL)
		return (EINVAL);

	error = put_nvlist(zc, config);
	nvlist_free(config);

	return (error);
}

static int
zfs_ioc_pool_scrub(zfs_cmd_t *zc)
{
	spa_t *spa;
	int error;

	if ((error = spa_open(zc->zc_name, &spa, FTAG)) != 0)
		return (error);

	error = spa_scrub(spa, zc->zc_cookie);

	spa_close(spa, FTAG);

	return (error);
}

static int
zfs_ioc_pool_freeze(zfs_cmd_t *zc)
{
	spa_t *spa;
	int error;

	error = spa_open(zc->zc_name, &spa, FTAG);
	if (error == 0) {
		spa_freeze(spa);
		spa_close(spa, FTAG);
	}
	return (error);
}

static int
zfs_ioc_pool_upgrade(zfs_cmd_t *zc)
{
	spa_t *spa;
	int error;

	if ((error = spa_open(zc->zc_name, &spa, FTAG)) != 0)
		return (error);

	if (zc->zc_cookie < spa_version(spa) || zc->zc_cookie > SPA_VERSION) {
		spa_close(spa, FTAG);
		return (EINVAL);
	}

	spa_upgrade(spa, zc->zc_cookie);
	spa_close(spa, FTAG);

	return (error);
}

static int
zfs_ioc_pool_get_history(zfs_cmd_t *zc)
{
	spa_t *spa;
	char *hist_buf;
	uint64_t size;
	int error;

	if ((size = zc->zc_history_len) == 0)
		return (EINVAL);

	if ((error = spa_open(zc->zc_name, &spa, FTAG)) != 0)
		return (error);

	if (spa_version(spa) < SPA_VERSION_ZPOOL_HISTORY) {
		spa_close(spa, FTAG);
		return (ENOTSUP);
	}

	hist_buf = kmem_alloc(size, KM_SLEEP);
	if ((error = spa_history_get(spa, &zc->zc_history_offset,
	    &zc->zc_history_len, hist_buf)) == 0) {
		error = ddi_copyout(hist_buf,
		    (void *)(uintptr_t)zc->zc_history,
		    zc->zc_history_len, zc->zc_iflags);
	}

	spa_close(spa, FTAG);
	kmem_free(hist_buf, size);
	return (error);
}

static int
zfs_ioc_dsobj_to_dsname(zfs_cmd_t *zc)
{
	int error;

	if ((error = dsl_dsobj_to_dsname(zc->zc_name,zc->zc_obj,zc->zc_value)))
		return (error);

	return (0);
}

static int
zfs_ioc_obj_to_path(zfs_cmd_t *zc)
{
	objset_t *osp;
	int error;

	if ((error = dmu_objset_open(zc->zc_name, DMU_OST_ZFS,
	    DS_MODE_USER | DS_MODE_READONLY, &osp)) != 0)
		return (error);
	error = zfs_obj_to_path(osp, zc->zc_obj, zc->zc_value,
	    sizeof (zc->zc_value));
	dmu_objset_close(osp);

	return (error);
}

static int
zfs_ioc_vdev_add(zfs_cmd_t *zc)
{
	spa_t *spa;
	int error;
	nvlist_t *config, **l2cache, **spares;
	uint_t nl2cache = 0, nspares = 0;

	error = spa_open(zc->zc_name, &spa, FTAG);
	if (error != 0)
		return (error);

	error = get_nvlist(zc->zc_nvlist_conf, zc->zc_nvlist_conf_size,
	    zc->zc_iflags, &config);
	(void) nvlist_lookup_nvlist_array(config, ZPOOL_CONFIG_L2CACHE,
	    &l2cache, &nl2cache);

	(void) nvlist_lookup_nvlist_array(config, ZPOOL_CONFIG_SPARES,
	    &spares, &nspares);

	/*
	 * A root pool with concatenated devices is not supported.
	 * Thus, can not add a device to a root pool.
	 *
	 * Intent log device can not be added to a rootpool because
	 * during mountroot, zil is replayed, a seperated log device
	 * can not be accessed during the mountroot time.
	 *
	 * l2cache and spare devices are ok to be added to a rootpool.
	 */
	if (spa->spa_bootfs != 0 && nl2cache == 0 && nspares == 0) {
		spa_close(spa, FTAG);
		return (EDOM);
	}

	if (error == 0) {
		error = spa_vdev_add(spa, config);
		nvlist_free(config);
	}
	spa_close(spa, FTAG);
	return (error);
}

static int
zfs_ioc_vdev_remove(zfs_cmd_t *zc)
{
	spa_t *spa;
	int error;

	error = spa_open(zc->zc_name, &spa, FTAG);
	if (error != 0)
		return (error);
	error = spa_vdev_remove(spa, zc->zc_guid, B_FALSE);
	spa_close(spa, FTAG);
	return (error);
}

static int
zfs_ioc_vdev_set_state(zfs_cmd_t *zc)
{
	spa_t *spa;
	int error;
	vdev_state_t newstate = VDEV_STATE_UNKNOWN;

	if ((error = spa_open(zc->zc_name, &spa, FTAG)) != 0)
		return (error);
	switch (zc->zc_cookie) {
	case VDEV_STATE_ONLINE:
		error = vdev_online(spa, zc->zc_guid, zc->zc_obj, &newstate);
		break;

	case VDEV_STATE_OFFLINE:
		error = vdev_offline(spa, zc->zc_guid, zc->zc_obj);
		break;

	case VDEV_STATE_FAULTED:
		error = vdev_fault(spa, zc->zc_guid);
		break;

	case VDEV_STATE_DEGRADED:
		error = vdev_degrade(spa, zc->zc_guid);
		break;

	default:
		error = EINVAL;
	}
	zc->zc_cookie = newstate;
	spa_close(spa, FTAG);
	return (error);
}

static int
zfs_ioc_vdev_attach(zfs_cmd_t *zc)
{
	spa_t *spa;
	int replacing = zc->zc_cookie;
	nvlist_t *config;
	int error;

	if ((error = spa_open(zc->zc_name, &spa, FTAG)) != 0)
		return (error);

	if ((error = get_nvlist(zc->zc_nvlist_conf, zc->zc_nvlist_conf_size,
	    zc->zc_iflags, &config)) == 0) {
		error = spa_vdev_attach(spa, zc->zc_guid, config, replacing);
		nvlist_free(config);
	}

	spa_close(spa, FTAG);
	return (error);
}

static int
zfs_ioc_vdev_detach(zfs_cmd_t *zc)
{
	spa_t *spa;
	int error;

	if ((error = spa_open(zc->zc_name, &spa, FTAG)) != 0)
		return (error);

	error = spa_vdev_detach(spa, zc->zc_guid, 0, B_FALSE);

	spa_close(spa, FTAG);
	return (error);
}

static int
zfs_ioc_vdev_setpath(zfs_cmd_t *zc)
{
	spa_t *spa;
	char *path = zc->zc_value;
	uint64_t guid = zc->zc_guid;
	int error;

	error = spa_open(zc->zc_name, &spa, FTAG);
	if (error != 0)
		return (error);

	error = spa_vdev_setpath(spa, guid, path);
	spa_close(spa, FTAG);
	return (error);
}

static int
zfs_ioc_vdev_setfru(zfs_cmd_t *zc)
{
	spa_t *spa;
	char *fru = zc->zc_value;
	uint64_t guid = zc->zc_guid;
	int error;

	error = spa_open(zc->zc_name, &spa, FTAG);
	if (error != 0)
		return (error);

	error = spa_vdev_setfru(spa, guid, fru);
	spa_close(spa, FTAG);
	return (error);
}

/*
 * inputs:
 * zc_name		name of filesystem
 * zc_nvlist_dst_size	size of buffer for property nvlist
 *
 * outputs:
 * zc_objset_stats	stats
 * zc_nvlist_dst	property nvlist
 * zc_nvlist_dst_size	size of property nvlist
 */
static int
zfs_ioc_objset_stats(zfs_cmd_t *zc)
{
	objset_t *os = NULL;
	int error;
	nvlist_t *nv;

	if ((error = dmu_objset_open(zc->zc_name,
	    DMU_OST_ANY, DS_MODE_USER | DS_MODE_READONLY, &os)))
		return (error);

	dmu_objset_fast_stat(os, &zc->zc_objset_stats);

	if (zc->zc_nvlist_dst != 0 &&
	    (error = dsl_prop_get_all(os, &nv, FALSE)) == 0) {
		dmu_objset_stats(os, nv);
		/*
		 * NB: zvol_get_stats() will read the objset contents,
		 * which we aren't supposed to do with a
		 * DS_MODE_USER hold, because it could be
		 * inconsistent.  So this is a bit of a workaround...
		 */
		if (!zc->zc_objset_stats.dds_inconsistent) {
			if (dmu_objset_type(os) == DMU_OST_ZVOL)
				VERIFY(zvol_get_stats(os, nv) == 0);
		}
		error = put_nvlist(zc, nv);
		nvlist_free(nv);
	}

	dmu_objset_close(os);
	return (error);
}

static int
nvl_add_zplprop(objset_t *os, nvlist_t *props, zfs_prop_t prop)
{
	uint64_t value;
	int error;

	/*
	 * zfs_get_zplprop() will either find a value or give us
	 * the default value (if there is one).
	 */
	if ((error = zfs_get_zplprop(os, prop, &value)) != 0)
		return (error);
	VERIFY(nvlist_add_uint64(props, zfs_prop_to_name(prop), value) == 0);
	return (0);
}

/*
 * inputs:
 * zc_name		name of filesystem
 * zc_nvlist_dst_size	size of buffer for zpl property nvlist
 *
 * outputs:
 * zc_nvlist_dst	zpl property nvlist
 * zc_nvlist_dst_size	size of zpl property nvlist
 */
static int
zfs_ioc_objset_zplprops(zfs_cmd_t *zc)
{
	objset_t *os;
	int err;

	if ((err = dmu_objset_open(zc->zc_name,
	    DMU_OST_ANY, DS_MODE_USER | DS_MODE_READONLY, &os)))
		return (err);

	dmu_objset_fast_stat(os, &zc->zc_objset_stats);

	/*
	 * NB: nvl_add_zplprop() will read the objset contents,
	 * which we aren't supposed to do with a DS_MODE_USER
	 * hold, because it could be inconsistent.
	 */
	if (zc->zc_nvlist_dst != 0 &&
	    !zc->zc_objset_stats.dds_inconsistent &&
	    dmu_objset_type(os) == DMU_OST_ZFS) {
		nvlist_t *nv;

		VERIFY(nvlist_alloc(&nv, NV_UNIQUE_NAME, KM_SLEEP) == 0);
		if ((err = nvl_add_zplprop(os, nv, ZFS_PROP_VERSION)) == 0 &&
		    (err = nvl_add_zplprop(os, nv, ZFS_PROP_NORMALIZE)) == 0 &&
		    (err = nvl_add_zplprop(os, nv, ZFS_PROP_UTF8ONLY)) == 0 &&
		    (err = nvl_add_zplprop(os, nv, ZFS_PROP_CASE)) == 0)
			err = put_nvlist(zc, nv);
		nvlist_free(nv);
	} else {
		err = ENOENT;
	}
	dmu_objset_close(os);
	return (err);
}

static boolean_t
dataset_name_hidden(const char *name)
{
	/*
	 * Skip over datasets that are not visible in this zone,
	 * internal datasets (which have a $ in their name), and
	 * temporary datasets (which have a % in their name).
	 */
	if (strchr(name, '$') != NULL)
		return (B_TRUE);
	if (strchr(name, '%') != NULL)
		return (B_TRUE);
	if (!INGLOBALZONE(curproc) && !zone_dataset_visible(name, NULL))
		return (B_TRUE);
	return (B_FALSE);
}

/*
 * inputs:
 * zc_name		name of filesystem
 * zc_cookie		zap cursor
 * zc_nvlist_dst_size	size of buffer for property nvlist
 *
 * outputs:
 * zc_name		name of next filesystem
 * zc_cookie		zap cursor
 * zc_objset_stats	stats
 * zc_nvlist_dst	property nvlist
 * zc_nvlist_dst_size	size of property nvlist
 */
static int
zfs_ioc_dataset_list_next(zfs_cmd_t *zc)
{
	objset_t *os;
	int error;
	char *p;

	if ((error = dmu_objset_open(zc->zc_name,
	    DMU_OST_ANY, DS_MODE_USER | DS_MODE_READONLY, &os))) {
		if (error == ENOENT)
			error = ESRCH;
		return (error);
	}

	p = strrchr(zc->zc_name, '/');
	if (p == NULL || p[1] != '\0')
		(void) strlcat(zc->zc_name, "/", sizeof (zc->zc_name));
	p = zc->zc_name + strlen(zc->zc_name);

	/*
	 * Pre-fetch the datasets.  dmu_objset_prefetch() always returns 0
	 * but is not declared void because its called by dmu_objset_find().
	 */
	if (zc->zc_cookie == 0) {
		uint64_t cookie = 0;
		int len = sizeof (zc->zc_name) - (p - zc->zc_name);

		while (dmu_dir_list_next(os, len, p, NULL, &cookie) == 0)
			(void) dmu_objset_prefetch(p, NULL);
	}

	do {
		error = dmu_dir_list_next(os,
		    sizeof (zc->zc_name) - (p - zc->zc_name), p,
		    NULL, &zc->zc_cookie);
		if (error == ENOENT)
			error = ESRCH;
	} while (error == 0 && dataset_name_hidden(zc->zc_name));
	dmu_objset_close(os);

	if (error == 0)
		error = zfs_ioc_objset_stats(zc); /* fill in the stats */

	return (error);
}

/*
 * inputs:
 * zc_name		name of filesystem
 * zc_cookie		zap cursor
 * zc_nvlist_dst_size	size of buffer for property nvlist
 *
 * outputs:
 * zc_name		name of next snapshot
 * zc_objset_stats	stats
 * zc_nvlist_dst	property nvlist
 * zc_nvlist_dst_size	size of property nvlist
 */
static int
zfs_ioc_snapshot_list_next(zfs_cmd_t *zc)
{
	objset_t *os;
	int error;

	error = dmu_objset_open(zc->zc_name,
	    DMU_OST_ANY, DS_MODE_USER | DS_MODE_READONLY, &os);
	if (error)
		return (error == ENOENT ? ESRCH : error);

	if (zc->zc_cookie == 0) {
		(void) dmu_objset_find(zc->zc_name, dmu_objset_prefetch,
		    NULL, DS_FIND_SNAPSHOTS);
	}
	/*
	 * A dataset name of maximum length cannot have any snapshots,
	 * so exit immediately.
	 */
	if (strlcat(zc->zc_name, "@", sizeof (zc->zc_name)) >= MAXNAMELEN) {
		dmu_objset_close(os);
		return (ESRCH);
	}

	error = dmu_snapshot_list_next(os,
	    sizeof (zc->zc_name) - strlen(zc->zc_name),
	    zc->zc_name + strlen(zc->zc_name), NULL, &zc->zc_cookie, NULL);
	dmu_objset_close(os);
	if (error == 0)
		error = zfs_ioc_objset_stats(zc); /* fill in the stats */
	else if (error == ENOENT)
		error = ESRCH;

	/* if we failed, undo the @ that we tacked on to zc_name */
	if (error)
		*strchr(zc->zc_name, '@') = '\0';
	return (error);
}

int
zfs_set_prop_nvlist(const char *name, nvlist_t *nvl)
{
	nvpair_t *elem;
	int error = 0;
	uint64_t intval;
	char *strval;
	nvlist_t *genericnvl;
	boolean_t issnap = (strchr(name, '@') != NULL);

	/*
	 * First validate permission to set all of the properties
	 */
	elem = NULL;
	while ((elem = nvlist_next_nvpair(nvl, elem)) != NULL) {
		const char *propname = nvpair_name(elem);
		zfs_prop_t prop = zfs_name_to_prop(propname);

		if (prop == ZPROP_INVAL) {
			/*
			 * If this is a user-defined property, it must be a
			 * string, and there is no further validation to do.
			 */
			if (zfs_prop_user(propname) &&
			    nvpair_type(elem) == DATA_TYPE_STRING) {
				if ((error = zfs_secpolicy_write_perms(name,
				    ZFS_DELEG_PERM_USERPROP, CRED())))
					return (error);
				continue;
			}

			if (!issnap && zfs_prop_userquota(propname) &&
			    nvpair_type(elem) == DATA_TYPE_UINT64_ARRAY) {
				const char *perm;
				const char *up = zfs_userquota_prop_prefixes
				    [ZFS_PROP_USERQUOTA];
				if (strncmp(propname, up, strlen(up)) == 0)
					perm = ZFS_DELEG_PERM_USERQUOTA;
				else
					perm = ZFS_DELEG_PERM_GROUPQUOTA;
				if ((error = zfs_secpolicy_write_perms(name,
				    perm, CRED())))
					return (error);
				continue;
			}

			return (EINVAL);
		}

		if (issnap)
			return (EINVAL);

		if ((error = zfs_secpolicy_setprop(name, prop, CRED())) != 0)
			return (error);

		/*
		 * Check that this value is valid for this pool version
		 */
		switch (prop) {
		default:
			break;
		case ZFS_PROP_COMPRESSION:
			/*
			 * If the user specified gzip compression, make sure
			 * the SPA supports it. We ignore any errors here since
			 * we'll catch them later.
			 */
			if (nvpair_type(elem) == DATA_TYPE_UINT64 &&
			    nvpair_value_uint64(elem, &intval) == 0) {
				if (intval >= ZIO_COMPRESS_GZIP_1 &&
				    intval <= ZIO_COMPRESS_GZIP_9 &&
				    zfs_earlier_version(name,
				    SPA_VERSION_GZIP_COMPRESSION))
					return (ENOTSUP);

				/*
				 * If this is a bootable dataset then
				 * verify that the compression algorithm
				 * is supported for booting. We must return
				 * something other than ENOTSUP since it
				 * implies a downrev pool version.
				 */
				if (zfs_is_bootfs(name) &&
				    !BOOTFS_COMPRESS_VALID(intval))
					return (ERANGE);
			}
			break;

		case ZFS_PROP_COPIES:
			if (zfs_earlier_version(name, SPA_VERSION_DITTO_BLOCKS))
				return (ENOTSUP);
			break;

		case ZFS_PROP_SHARESMB:
			if (zpl_earlier_version(name, ZPL_VERSION_FUID))
				return (ENOTSUP);
			break;

		case ZFS_PROP_ACLINHERIT:
			if (nvpair_type(elem) == DATA_TYPE_UINT64 &&
			    nvpair_value_uint64(elem, &intval) == 0)
				if (intval == ZFS_ACL_PASSTHROUGH_X &&
				    zfs_earlier_version(name,
				    SPA_VERSION_PASSTHROUGH_X))
					return (ENOTSUP);
		}
	}

	VERIFY(nvlist_alloc(&genericnvl, NV_UNIQUE_NAME, KM_SLEEP) == 0);
	elem = NULL;
	while ((elem = nvlist_next_nvpair(nvl, elem)) != NULL) {
		const char *propname = nvpair_name(elem);
		zfs_prop_t prop = zfs_name_to_prop(propname);

		if (prop == ZPROP_INVAL) {
			if (zfs_prop_userquota(propname)) {
#ifdef HAVE_ZPL
				uint64_t *valary;
				unsigned int vallen;
				const char *domain;
				zfs_userquota_prop_t type;
				uint64_t rid;
				uint64_t quota;
				zfsvfs_t *zfsvfs;

				VERIFY(nvpair_value_uint64_array(elem,
				    &valary, &vallen) == 0);
				VERIFY(vallen == 3);
				type = valary[0];
				rid = valary[1];
				quota = valary[2];
				domain = propname +
				    strlen(zfs_userquota_prop_prefixes[type]);

				error = zfsvfs_hold(name, B_FALSE, FTAG,
				    &zfsvfs);
				if (error == 0) {
					error = zfs_set_userquota(zfsvfs,
					    type, domain, rid, quota);
					zfsvfs_rele(zfsvfs, FTAG);
				}
				if (error == 0)
					continue;
				else
					goto out;
#else
				error = ENOTSUP;
				goto out;
#endif
			} else if (zfs_prop_user(propname)) {
				VERIFY(nvpair_value_string(elem, &strval) == 0);
				error = dsl_prop_set(name, propname, 1,
				    strlen(strval) + 1, strval);
				if (error == 0)
					continue;
				else
					goto out;
			}
		}

		switch (prop) {
		case ZFS_PROP_QUOTA:
			if ((error = nvpair_value_uint64(elem, &intval)) != 0 ||
			    (error = dsl_dir_set_quota(name, intval)) != 0)
				goto out;
			break;

		case ZFS_PROP_REFQUOTA:
			if ((error = nvpair_value_uint64(elem, &intval)) != 0 ||
			    (error = dsl_dataset_set_quota(name, intval)) != 0)
				goto out;
			break;

		case ZFS_PROP_RESERVATION:
			if ((error = nvpair_value_uint64(elem, &intval)) != 0 ||
			    (error = dsl_dir_set_reservation(name,
			    intval)) != 0)
				goto out;
			break;

		case ZFS_PROP_REFRESERVATION:
			if ((error = nvpair_value_uint64(elem, &intval)) != 0 ||
			    (error = dsl_dataset_set_reservation(name,
			    intval)) != 0)
				goto out;
			break;

		case ZFS_PROP_VOLSIZE:
			if ((error = nvpair_value_uint64(elem, &intval)) != 0 ||
			    (error = zvol_set_volsize(name,
			    ddi_driver_major(zfs_dip), intval)) != 0)
				goto out;
			break;

		case ZFS_PROP_VOLBLOCKSIZE:
			if ((error = nvpair_value_uint64(elem, &intval)) != 0 ||
			    (error = zvol_set_volblocksize(name, intval)) != 0)
				goto out;
			break;

		case ZFS_PROP_VERSION:
		{
#ifdef HAVE_ZPL
			zfsvfs_t *zfsvfs;

			if ((error = nvpair_value_uint64(elem, &intval)) != 0)
				goto out;
			if ((error = zfsvfs_hold(name, B_FALSE, FTAG,
			    &zfsvfs)) != 0)
				goto out;
			error = zfs_set_version(zfsvfs, intval);
			zfsvfs_rele(zfsvfs, FTAG);

			if (error == 0 && intval >= ZPL_VERSION_USERSPACE) {
				zfs_cmd_t zc = { 0 };
				(void) strcpy(zc.zc_name, name);
				(void) zfs_ioc_userspace_upgrade(&zc);
			}
			if (error)
				goto out;
			break;
#else
			error = ENOTSUP;
			goto out;
#endif /* HAVE_ZPL */
		}

		default:
			if (nvpair_type(elem) == DATA_TYPE_STRING) {
				if (zfs_prop_get_type(prop) !=
				    PROP_TYPE_STRING) {
					error = EINVAL;
					goto out;
				}
			} else if (nvpair_type(elem) == DATA_TYPE_UINT64) {
				const char *unused;

				VERIFY(nvpair_value_uint64(elem, &intval) == 0);

				switch (zfs_prop_get_type(prop)) {
				case PROP_TYPE_NUMBER:
					break;
				case PROP_TYPE_STRING:
					error = EINVAL;
					goto out;
				case PROP_TYPE_INDEX:
					if (zfs_prop_index_to_string(prop,
					    intval, &unused) != 0) {
						error = EINVAL;
						goto out;
					}
					break;
				default:
					cmn_err(CE_PANIC,
					    "unknown property type");
					break;
				}
			} else {
				error = EINVAL;
				goto out;
			}
			if ((error = nvlist_add_nvpair(genericnvl, elem)) != 0)
				goto out;
		}
	}

	if (nvlist_next_nvpair(genericnvl, NULL) != NULL) {
		error = dsl_props_set(name, genericnvl);
	}
out:
	nvlist_free(genericnvl);
	return (error);
}

/*
 * Check that all the properties are valid user properties.
 */
static int
zfs_check_userprops(char *fsname, nvlist_t *nvl)
{
	nvpair_t *elem = NULL;
	int error = 0;

	while ((elem = nvlist_next_nvpair(nvl, elem)) != NULL) {
		const char *propname = nvpair_name(elem);
		char *valstr;

		if (!zfs_prop_user(propname) ||
		    nvpair_type(elem) != DATA_TYPE_STRING)
			return (EINVAL);

		if ((error = zfs_secpolicy_write_perms(fsname,
		    ZFS_DELEG_PERM_USERPROP, CRED())))
			return (error);

		if (strlen(propname) >= ZAP_MAXNAMELEN)
			return (ENAMETOOLONG);

		VERIFY(nvpair_value_string(elem, &valstr) == 0);
		if (strlen(valstr) >= ZAP_MAXVALUELEN)
			return (E2BIG);
	}
	return (0);
}

/*
 * inputs:
 * zc_name		name of filesystem
 * zc_value		name of property to set
 * zc_nvlist_src{_size}	nvlist of properties to apply
 * zc_cookie		clear existing local props?
 *
 * outputs:		none
 */
static int
zfs_ioc_set_prop(zfs_cmd_t *zc)
{
	nvlist_t *nvl;
	int error;

	if ((error = get_nvlist(zc->zc_nvlist_src, zc->zc_nvlist_src_size,
	    zc->zc_iflags, &nvl)) != 0)
		return (error);

	if (zc->zc_cookie) {
		nvlist_t *origprops;
		objset_t *os;

		if (dmu_objset_open(zc->zc_name, DMU_OST_ANY,
		    DS_MODE_USER | DS_MODE_READONLY, &os) == 0) {
			if (dsl_prop_get_all(os, &origprops, TRUE) == 0) {
				clear_props(zc->zc_name, origprops, nvl);
				nvlist_free(origprops);
			}
			dmu_objset_close(os);
		}

	}

	error = zfs_set_prop_nvlist(zc->zc_name, nvl);

	nvlist_free(nvl);
	return (error);
}

/*
 * inputs:
 * zc_name		name of filesystem
 * zc_value		name of property to inherit
 *
 * outputs:		none
 */
static int
zfs_ioc_inherit_prop(zfs_cmd_t *zc)
{
	/* the property name has been validated by zfs_secpolicy_inherit() */
	return (dsl_prop_set(zc->zc_name, zc->zc_value, 0, 0, NULL));
}

static int
zfs_ioc_pool_set_props(zfs_cmd_t *zc)
{
	nvlist_t *props;
	spa_t *spa;
	int error;
	nvpair_t *elem;

	if ((error = get_nvlist(zc->zc_nvlist_src, zc->zc_nvlist_src_size,
	    zc->zc_iflags, &props)))
		return (error);

	/*
	 * If the only property is the configfile, then just do a spa_lookup()
	 * to handle the faulted case.
	 */
	elem = nvlist_next_nvpair(props, NULL);
	if (elem != NULL && strcmp(nvpair_name(elem),
	    zpool_prop_to_name(ZPOOL_PROP_CACHEFILE)) == 0 &&
	    nvlist_next_nvpair(props, elem) == NULL) {
		mutex_enter(&spa_namespace_lock);
		if ((spa = spa_lookup(zc->zc_name)) != NULL) {
			spa_configfile_set(spa, props, B_FALSE);
			spa_config_sync(spa, B_FALSE, B_TRUE);
		}
		mutex_exit(&spa_namespace_lock);
		if (spa != NULL)
			return (0);
	}

	if ((error = spa_open(zc->zc_name, &spa, FTAG)) != 0) {
		nvlist_free(props);
		return (error);
	}

	error = spa_prop_set(spa, props);

	nvlist_free(props);
	spa_close(spa, FTAG);

	return (error);
}

static int
zfs_ioc_pool_get_props(zfs_cmd_t *zc)
{
	spa_t *spa;
	int error;
	nvlist_t *nvp = NULL;

	if ((error = spa_open(zc->zc_name, &spa, FTAG)) != 0) {
		/*
		 * If the pool is faulted, there may be properties we can still
		 * get (such as altroot and cachefile), so attempt to get them
		 * anyway.
		 */
		mutex_enter(&spa_namespace_lock);
		if ((spa = spa_lookup(zc->zc_name)) != NULL)
			error = spa_prop_get(spa, &nvp);
		mutex_exit(&spa_namespace_lock);
	} else {
		error = spa_prop_get(spa, &nvp);
		spa_close(spa, FTAG);
	}

	if (error == 0 && zc->zc_nvlist_dst != 0)
		error = put_nvlist(zc, nvp);
	else
		error = EFAULT;

	nvlist_free(nvp);
	return (error);
}

static int
zfs_ioc_iscsi_perm_check(zfs_cmd_t *zc)
{
#ifdef HAVE_ZPL
	nvlist_t *nvp;
	int error;
	uint32_t uid;
	uint32_t gid;
	uint32_t *groups;
	uint_t group_cnt;
	cred_t	*usercred;

	if ((error = get_nvlist(zc->zc_nvlist_src, zc->zc_nvlist_src_size,
	    zc->zc_iflags, &nvp)) != 0) {
		return (error);
	}

	if ((error = nvlist_lookup_uint32(nvp,
	    ZFS_DELEG_PERM_UID, &uid)) != 0) {
		nvlist_free(nvp);
		return (EPERM);
	}

	if ((error = nvlist_lookup_uint32(nvp,
	    ZFS_DELEG_PERM_GID, &gid)) != 0) {
		nvlist_free(nvp);
		return (EPERM);
	}

	if ((error = nvlist_lookup_uint32_array(nvp, ZFS_DELEG_PERM_GROUPS,
	    &groups, &group_cnt)) != 0) {
		nvlist_free(nvp);
		return (EPERM);
	}
	usercred = cralloc();
	if ((crsetugid(usercred, uid, gid) != 0) ||
	    (crsetgroups(usercred, group_cnt, (gid_t *)groups) != 0)) {
		nvlist_free(nvp);
		crfree(usercred);
		return (EPERM);
	}
	nvlist_free(nvp);
	error = dsl_deleg_access(zc->zc_name,
	    zfs_prop_to_name(ZFS_PROP_SHAREISCSI), usercred);
	crfree(usercred);
	return (error);
#else
	return (ENOTSUP);
#endif /* HAVE_ZPL */
}

/*
 * inputs:
 * zc_name		name of filesystem
 * zc_nvlist_src{_size}	nvlist of delegated permissions
 * zc_perm_action	allow/unallow flag
 *
 * outputs:		none
 */
static int
zfs_ioc_set_fsacl(zfs_cmd_t *zc)
{
	int error;
	nvlist_t *fsaclnv = NULL;

	if ((error = get_nvlist(zc->zc_nvlist_src, zc->zc_nvlist_src_size,
	    zc->zc_iflags, &fsaclnv)) != 0)
		return (error);

	/*
	 * Verify nvlist is constructed correctly
	 */
	if ((error = zfs_deleg_verify_nvlist(fsaclnv)) != 0) {
		nvlist_free(fsaclnv);
		return (EINVAL);
	}

	/*
	 * If we don't have PRIV_SYS_MOUNT, then validate
	 * that user is allowed to hand out each permission in
	 * the nvlist(s)
	 */

	error = secpolicy_zfs(CRED());
	if (error) {
		if (zc->zc_perm_action == B_FALSE) {
			error = dsl_deleg_can_allow(zc->zc_name,
			    fsaclnv, CRED());
		} else {
			error = dsl_deleg_can_unallow(zc->zc_name,
			    fsaclnv, CRED());
		}
	}

	if (error == 0)
		error = dsl_deleg_set(zc->zc_name, fsaclnv, zc->zc_perm_action);

	nvlist_free(fsaclnv);
	return (error);
}

/*
 * inputs:
 * zc_name		name of filesystem
 *
 * outputs:
 * zc_nvlist_src{_size}	nvlist of delegated permissions
 */
static int
zfs_ioc_get_fsacl(zfs_cmd_t *zc)
{
	nvlist_t *nvp;
	int error;

	if ((error = dsl_deleg_get(zc->zc_name, &nvp)) == 0) {
		error = put_nvlist(zc, nvp);
		nvlist_free(nvp);
	}

	return (error);
}

/*
 * inputs:
 * zc_name		name of volume
 *
 * outputs:		none
 */
static int
zfs_ioc_create_minor(zfs_cmd_t *zc)
{
	return (zvol_create_minor(zc->zc_name, ddi_driver_major(zfs_dip)));
}

/*
 * inputs:
 * zc_name		name of volume
 *
 * outputs:		none
 */
static int
zfs_ioc_remove_minor(zfs_cmd_t *zc)
{
	return (zvol_remove_minor(zc->zc_name));
}

#ifdef HAVE_ZPL
/*
 * Search the vfs list for a specified resource.  Returns a pointer to it
 * or NULL if no suitable entry is found. The caller of this routine
 * is responsible for releasing the returned vfs pointer.
 */
static vfs_t *
zfs_get_vfs(const char *resource)
{
	struct vfs *vfsp;
	struct vfs *vfs_found = NULL;

	vfs_list_read_lock();
	vfsp = rootvfs;
	do {
		if (strcmp(refstr_value(vfsp->vfs_resource), resource) == 0) {
			VFS_HOLD(vfsp);
			vfs_found = vfsp;
			break;
		}
		vfsp = vfsp->vfs_next;
	} while (vfsp != rootvfs);
	vfs_list_unlock();
	return (vfs_found);
}
#endif /* HAVE_ZPL */

/* ARGSUSED */
static void
zfs_create_cb(objset_t *os, void *arg, cred_t *cr, dmu_tx_t *tx)
{
	zfs_creat_t *zct = arg;

	zfs_create_fs(os, cr, zct->zct_zplprops, tx);
}

#define	ZFS_PROP_UNDEFINED	((uint64_t)-1)

/*
 * inputs:
 * createprops		list of properties requested by creator
 * default_zplver	zpl version to use if unspecified in createprops
 * fuids_ok		fuids allowed in this version of the spa?
 * os			parent objset pointer (NULL if root fs)
 *
 * outputs:
 * zplprops	values for the zplprops we attach to the master node object
 * is_ci	true if requested file system will be purely case-insensitive
 *
 * Determine the settings for utf8only, normalization and
 * casesensitivity.  Specific values may have been requested by the
 * creator and/or we can inherit values from the parent dataset.  If
 * the file system is of too early a vintage, a creator can not
 * request settings for these properties, even if the requested
 * setting is the default value.  We don't actually want to create dsl
 * properties for these, so remove them from the source nvlist after
 * processing.
 */
static int
zfs_fill_zplprops_impl(objset_t *os, uint64_t zplver,
    boolean_t fuids_ok, nvlist_t *createprops, nvlist_t *zplprops,
    boolean_t *is_ci)
{
	uint64_t sense = ZFS_PROP_UNDEFINED;
	uint64_t norm = ZFS_PROP_UNDEFINED;
	uint64_t u8 = ZFS_PROP_UNDEFINED;

	ASSERT(zplprops != NULL);

	/*
	 * Pull out creator prop choices, if any.
	 */
	if (createprops) {
		(void) nvlist_lookup_uint64(createprops,
		    zfs_prop_to_name(ZFS_PROP_VERSION), &zplver);
		(void) nvlist_lookup_uint64(createprops,
		    zfs_prop_to_name(ZFS_PROP_NORMALIZE), &norm);
		(void) nvlist_remove_all(createprops,
		    zfs_prop_to_name(ZFS_PROP_NORMALIZE));
		(void) nvlist_lookup_uint64(createprops,
		    zfs_prop_to_name(ZFS_PROP_UTF8ONLY), &u8);
		(void) nvlist_remove_all(createprops,
		    zfs_prop_to_name(ZFS_PROP_UTF8ONLY));
		(void) nvlist_lookup_uint64(createprops,
		    zfs_prop_to_name(ZFS_PROP_CASE), &sense);
		(void) nvlist_remove_all(createprops,
		    zfs_prop_to_name(ZFS_PROP_CASE));
	}

	/*
	 * If the zpl version requested is whacky or the file system
	 * or pool is version is too "young" to support normalization
	 * and the creator tried to set a value for one of the props,
	 * error out.
	 */
	if ((zplver < ZPL_VERSION_INITIAL || zplver > ZPL_VERSION) ||
	    (zplver >= ZPL_VERSION_FUID && !fuids_ok) ||
	    (zplver < ZPL_VERSION_NORMALIZATION &&
	    (norm != ZFS_PROP_UNDEFINED || u8 != ZFS_PROP_UNDEFINED ||
	    sense != ZFS_PROP_UNDEFINED)))
		return (ENOTSUP);

	/*
	 * Put the version in the zplprops
	 */
	VERIFY(nvlist_add_uint64(zplprops,
	    zfs_prop_to_name(ZFS_PROP_VERSION), zplver) == 0);

	if (norm == ZFS_PROP_UNDEFINED)
		VERIFY(zfs_get_zplprop(os, ZFS_PROP_NORMALIZE, &norm) == 0);
	VERIFY(nvlist_add_uint64(zplprops,
	    zfs_prop_to_name(ZFS_PROP_NORMALIZE), norm) == 0);

	/*
	 * If we're normalizing, names must always be valid UTF-8 strings.
	 */
	if (norm)
		u8 = 1;
	if (u8 == ZFS_PROP_UNDEFINED)
		VERIFY(zfs_get_zplprop(os, ZFS_PROP_UTF8ONLY, &u8) == 0);
	VERIFY(nvlist_add_uint64(zplprops,
	    zfs_prop_to_name(ZFS_PROP_UTF8ONLY), u8) == 0);

	if (sense == ZFS_PROP_UNDEFINED)
		VERIFY(zfs_get_zplprop(os, ZFS_PROP_CASE, &sense) == 0);
	VERIFY(nvlist_add_uint64(zplprops,
	    zfs_prop_to_name(ZFS_PROP_CASE), sense) == 0);

	if (is_ci)
		*is_ci = (sense == ZFS_CASE_INSENSITIVE);

	return (0);
}

static int
zfs_fill_zplprops(const char *dataset, nvlist_t *createprops,
    nvlist_t *zplprops, boolean_t *is_ci)
{
	boolean_t fuids_ok = B_TRUE;
	uint64_t zplver = ZPL_VERSION;
	objset_t *os = NULL;
	char parentname[MAXNAMELEN];
	char *cp;
	int error;

	(void) strlcpy(parentname, dataset, sizeof (parentname));
	cp = strrchr(parentname, '/');
	ASSERT(cp != NULL);
	cp[0] = '\0';

	if (zfs_earlier_version(dataset, SPA_VERSION_USERSPACE))
		zplver = ZPL_VERSION_USERSPACE - 1;
	if (zfs_earlier_version(dataset, SPA_VERSION_FUID)) {
		zplver = ZPL_VERSION_FUID - 1;
		fuids_ok = B_FALSE;
	}

	/*
	 * Open parent object set so we can inherit zplprop values.
	 */
	if ((error = dmu_objset_open(parentname, DMU_OST_ANY,
	    DS_MODE_USER | DS_MODE_READONLY, &os)) != 0)
		return (error);

	error = zfs_fill_zplprops_impl(os, zplver, fuids_ok, createprops,
	    zplprops, is_ci);
	dmu_objset_close(os);
	return (error);
}

static int
zfs_fill_zplprops_root(uint64_t spa_vers, nvlist_t *createprops,
    nvlist_t *zplprops, boolean_t *is_ci)
{
	boolean_t fuids_ok = B_TRUE;
	uint64_t zplver = ZPL_VERSION;
	int error;

	if (spa_vers < SPA_VERSION_FUID) {
		zplver = ZPL_VERSION_FUID - 1;
		fuids_ok = B_FALSE;
	}

	error = zfs_fill_zplprops_impl(NULL, zplver, fuids_ok, createprops,
	    zplprops, is_ci);
	return (error);
}

/*
 * inputs:
 * zc_objset_type	type of objset to create (fs vs zvol)
 * zc_name		name of new objset
 * zc_value		name of snapshot to clone from (may be empty)
 * zc_nvlist_src{_size}	nvlist of properties to apply
 *
 * outputs: none
 */
static int
zfs_ioc_create(zfs_cmd_t *zc)
{
	objset_t *clone;
	int error = 0;
	zfs_creat_t zct;
	nvlist_t *nvprops = NULL;
	void (*cbfunc)(objset_t *os, void *arg, cred_t *cr, dmu_tx_t *tx);
	dmu_objset_type_t type = zc->zc_objset_type;

	switch (type) {

	case DMU_OST_ZFS:
		cbfunc = zfs_create_cb;
		break;

	case DMU_OST_ZVOL:
		cbfunc = zvol_create_cb;
		break;

	default:
		cbfunc = NULL;
		break;
	}
	if (strchr(zc->zc_name, '@') ||
	    strchr(zc->zc_name, '%'))
		return (EINVAL);

	if (zc->zc_nvlist_src != 0 &&
	    (error = get_nvlist(zc->zc_nvlist_src, zc->zc_nvlist_src_size,
	    zc->zc_iflags, &nvprops)) != 0)
		return (error);

	zct.zct_zplprops = NULL;
	zct.zct_props = nvprops;

	if (zc->zc_value[0] != '\0') {
		/*
		 * We're creating a clone of an existing snapshot.
		 */
		zc->zc_value[sizeof (zc->zc_value) - 1] = '\0';
		if (dataset_namecheck(zc->zc_value, NULL, NULL) != 0) {
			nvlist_free(nvprops);
			return (EINVAL);
		}

		error = dmu_objset_open(zc->zc_value, type,
		    DS_MODE_USER | DS_MODE_READONLY, &clone);
		if (error) {
			nvlist_free(nvprops);
			return (error);
		}

		error = dmu_objset_create(zc->zc_name, type, clone, 0,
		    NULL, NULL);
		if (error) {
			dmu_objset_close(clone);
			nvlist_free(nvprops);
			return (error);
		}
		dmu_objset_close(clone);
	} else {
		boolean_t is_insensitive = B_FALSE;

		if (cbfunc == NULL) {
			nvlist_free(nvprops);
			return (EINVAL);
		}

		if (type == DMU_OST_ZVOL) {
			uint64_t volsize, volblocksize;

			if (nvprops == NULL ||
			    nvlist_lookup_uint64(nvprops,
			    zfs_prop_to_name(ZFS_PROP_VOLSIZE),
			    &volsize) != 0) {
				nvlist_free(nvprops);
				return (EINVAL);
			}

			if ((error = nvlist_lookup_uint64(nvprops,
			    zfs_prop_to_name(ZFS_PROP_VOLBLOCKSIZE),
			    &volblocksize)) != 0 && error != ENOENT) {
				nvlist_free(nvprops);
				return (EINVAL);
			}

			if (error != 0)
				volblocksize = zfs_prop_default_numeric(
				    ZFS_PROP_VOLBLOCKSIZE);

			if ((error = zvol_check_volblocksize(
			    volblocksize)) != 0 ||
			    (error = zvol_check_volsize(volsize,
			    volblocksize)) != 0) {
				nvlist_free(nvprops);
				return (error);
			}
		} else if (type == DMU_OST_ZFS) {
			int error;

			/*
			 * We have to have normalization and
			 * case-folding flags correct when we do the
			 * file system creation, so go figure them out
			 * now.
			 */
			VERIFY(nvlist_alloc(&zct.zct_zplprops,
			    NV_UNIQUE_NAME, KM_SLEEP) == 0);
			error = zfs_fill_zplprops(zc->zc_name, nvprops,
			    zct.zct_zplprops, &is_insensitive);
			if (error != 0) {
				nvlist_free(nvprops);
				nvlist_free(zct.zct_zplprops);
				return (error);
			}
		}
		error = dmu_objset_create(zc->zc_name, type, NULL,
		    is_insensitive ? DS_FLAG_CI_DATASET : 0, cbfunc, &zct);
		nvlist_free(zct.zct_zplprops);
	}

	/*
	 * It would be nice to do this atomically.
	 */
	if (error == 0) {
		if ((error = zfs_set_prop_nvlist(zc->zc_name, nvprops)) != 0)
			(void) dmu_objset_destroy(zc->zc_name, B_FALSE);
	}
	nvlist_free(nvprops);
	return (error);
}

/*
 * inputs:
 * zc_name	name of filesystem
 * zc_value	short name of snapshot
 * zc_cookie	recursive flag
 * zc_nvlist_src[_size] property list
 *
 * outputs:	none
 */
static int
zfs_ioc_snapshot(zfs_cmd_t *zc)
{
	nvlist_t *nvprops = NULL;
	int error;
	boolean_t recursive = zc->zc_cookie;

	if (snapshot_namecheck(zc->zc_value, NULL, NULL) != 0)
		return (EINVAL);

	if (zc->zc_nvlist_src != 0 &&
	    (error = get_nvlist(zc->zc_nvlist_src, zc->zc_nvlist_src_size,
	    zc->zc_iflags, &nvprops)) != 0)
		return (error);

	error = zfs_check_userprops(zc->zc_name, nvprops);
	if (error)
		goto out;

	if (nvprops != NULL && nvlist_next_nvpair(nvprops, NULL) != NULL &&
	    zfs_earlier_version(zc->zc_name, SPA_VERSION_SNAP_PROPS)) {
		error = ENOTSUP;
		goto out;
	}

	error = dmu_objset_snapshot(zc->zc_name, zc->zc_value,
	    nvprops, recursive);

out:
	nvlist_free(nvprops);
	return (error);
}

int
zfs_unmount_snap(char *name, void *arg)
{
#ifdef HAVE_ZPL
	vfs_t *vfsp = NULL;

	if (arg) {
		char *snapname = arg;
		int len = strlen(name) + strlen(snapname) + 2;
		char *buf = kmem_alloc(len, KM_SLEEP);

		(void) strcpy(buf, name);
		(void) strcat(buf, "@");
		(void) strcat(buf, snapname);
		vfsp = zfs_get_vfs(buf);
		kmem_free(buf, len);
	} else if (strchr(name, '@')) {
		vfsp = zfs_get_vfs(name);
	}

	if (vfsp) {
		/*
		 * Always force the unmount for snapshots.
		 */
		int flag = MS_FORCE;
		int err;

		if ((err = vn_vfswlock(vfsp->vfs_vnodecovered)) != 0) {
			VFS_RELE(vfsp);
			return (err);
		}
		VFS_RELE(vfsp);
		if ((err = dounmount(vfsp, flag, kcred)) != 0)
			return (err);
	}
#endif /* HAVE_ZPL */
	return (0);
}

/*
 * inputs:
 * zc_name		name of filesystem
 * zc_value		short name of snapshot
 * zc_defer_destroy	mark for deferred destroy
 *
 * outputs:	none
 */
static int
zfs_ioc_destroy_snaps(zfs_cmd_t *zc)
{
	int err;

	if (snapshot_namecheck(zc->zc_value, NULL, NULL) != 0)
		return (EINVAL);
	err = dmu_objset_find(zc->zc_name,
	    zfs_unmount_snap, zc->zc_value, DS_FIND_CHILDREN);
	if (err)
		return (err);
	return (dmu_snapshots_destroy(zc->zc_name, zc->zc_value,
	    zc->zc_defer_destroy));
}

/*
 * inputs:
 * zc_name		name of dataset to destroy
 * zc_objset_type	type of objset
 * zc_defer_destroy	mark for deferred destroy
 *
 * outputs:		none
 */
static int
zfs_ioc_destroy(zfs_cmd_t *zc)
{
	if (strchr(zc->zc_name, '@') && zc->zc_objset_type == DMU_OST_ZFS) {
		int err = zfs_unmount_snap(zc->zc_name, NULL);
		if (err)
			return (err);
	}

	return (dmu_objset_destroy(zc->zc_name, zc->zc_defer_destroy));
}

/*
 * inputs:
 * zc_name	name of dataset to rollback (to most recent snapshot)
 *
 * outputs:	none
 */
static int
zfs_ioc_rollback(zfs_cmd_t *zc)
{
#ifdef HAVE_ZPL
	objset_t *os;
	int error;
	zfsvfs_t *zfsvfs = NULL;

	/*
	 * Get the zfsvfs for the receiving objset. There
	 * won't be one if we're operating on a zvol, if the
	 * objset doesn't exist yet, or is not mounted.
	 */
	error = dmu_objset_open(zc->zc_name, DMU_OST_ANY, DS_MODE_USER, &os);
	if (error)
		return (error);

	if (getzfsvfs(zc->zc_name, &zfsvfs) == 0) {
		int mode;

		error = zfs_suspend_fs(zfsvfs, NULL, &mode);
		if (error == 0) {
			int resume_err;

			error = dmu_objset_rollback(os);
			resume_err = zfs_resume_fs(zfsvfs, zc->zc_name, mode);
			error = error ? error : resume_err;
		} else {
			dmu_objset_close(os);
		}
		VFS_RELE(zfsvfs->z_vfs);
	} else {
		error = dmu_objset_rollback(os);
	}
	/* Note, the dmu_objset_rollback() releases the objset for us. */

	return (error);
#else
	return (ENOTSUP);
#endif /* HAVE_ZPL */
}

/*
 * inputs:
 * zc_name	old name of dataset
 * zc_value	new name of dataset
 * zc_cookie	recursive flag (only valid for snapshots)
 *
 * outputs:	none
 */
static int
zfs_ioc_rename(zfs_cmd_t *zc)
{
	boolean_t recursive = zc->zc_cookie & 1;

	zc->zc_value[sizeof (zc->zc_value) - 1] = '\0';
	if (dataset_namecheck(zc->zc_value, NULL, NULL) != 0 ||
	    strchr(zc->zc_value, '%'))
		return (EINVAL);

	/*
	 * Unmount snapshot unless we're doing a recursive rename,
	 * in which case the dataset code figures out which snapshots
	 * to unmount.
	 */
	if (!recursive && strchr(zc->zc_name, '@') != NULL &&
	    zc->zc_objset_type == DMU_OST_ZFS) {
		int err = zfs_unmount_snap(zc->zc_name, NULL);
		if (err)
			return (err);
	}
	return (dmu_objset_rename(zc->zc_name, zc->zc_value, recursive));
}

static void
clear_props(char *dataset, nvlist_t *props, nvlist_t *newprops)
{
	zfs_cmd_t *zc;
	nvpair_t *prop;

	if (props == NULL)
		return;
	zc = kmem_alloc(sizeof (zfs_cmd_t), KM_SLEEP);
	(void) strcpy(zc->zc_name, dataset);
	for (prop = nvlist_next_nvpair(props, NULL); prop;
	    prop = nvlist_next_nvpair(props, prop)) {
		if (newprops != NULL &&
		    nvlist_exists(newprops, nvpair_name(prop)))
			continue;
		(void) strcpy(zc->zc_value, nvpair_name(prop));
		if (zfs_secpolicy_inherit(zc, CRED()) == 0)
			(void) zfs_ioc_inherit_prop(zc);
	}
	kmem_free(zc, sizeof (zfs_cmd_t));
}

/*
 * inputs:
 * zc_name		name of containing filesystem
 * zc_nvlist_src{_size}	nvlist of properties to apply
 * zc_value		name of snapshot to create
 * zc_string		name of clone origin (if DRR_FLAG_CLONE)
 * zc_cookie		file descriptor to recv from
 * zc_begin_record	the BEGIN record of the stream (not byteswapped)
 * zc_guid		force flag
 *
 * outputs:
 * zc_cookie		number of bytes read
 */
static int
zfs_ioc_recv(zfs_cmd_t *zc)
{
	file_t *fp;
#ifdef HAVE_ZPL
	objset_t *os;
#endif /* HAVE_ZPL */
	dmu_recv_cookie_t drc;
	boolean_t force = (boolean_t)zc->zc_guid;
	int error, fd;
	offset_t off;
	nvlist_t *props = NULL;
	nvlist_t *origprops = NULL;
	objset_t *origin = NULL;
	char *tosnap;
	char tofs[ZFS_MAXNAMELEN];

	if (dataset_namecheck(zc->zc_value, NULL, NULL) != 0 ||
	    strchr(zc->zc_value, '@') == NULL ||
	    strchr(zc->zc_value, '%'))
		return (EINVAL);

	(void) strcpy(tofs, zc->zc_value);
	tosnap = strchr(tofs, '@');
	*tosnap = '\0';
	tosnap++;

	if (zc->zc_nvlist_src != 0 &&
	    (error = get_nvlist(zc->zc_nvlist_src, zc->zc_nvlist_src_size,
	    zc->zc_iflags, &props)) != 0)
		return (error);

	fd = zc->zc_cookie;
	fp = getf(fd);
	if (fp == NULL) {
		nvlist_free(props);
		return (EBADF);
	}

<<<<<<< HEAD
#ifdef HAVE_ZPL
	if (getzfsvfs(tofs, &zfsvfs) == 0) {
		if (!mutex_tryenter(&zfsvfs->z_online_recv_lock)) {
			VFS_RELE(zfsvfs->z_vfs);
			zfsvfs = NULL;
			error = EBUSY;
			goto out;
		}
=======
	if (props && dmu_objset_open(tofs, DMU_OST_ANY,
	    DS_MODE_USER | DS_MODE_READONLY, &os) == 0) {
>>>>>>> 50c623cc
		/*
		 * If new properties are supplied, they are to completely
		 * replace the existing ones, so stash away the existing ones.
		 */
		(void) dsl_prop_get_all(os, &origprops, TRUE);

		dmu_objset_close(os);
	}
#endif /* HAVE_ZPL */

	if (zc->zc_string[0]) {
		error = dmu_objset_open(zc->zc_string, DMU_OST_ANY,
		    DS_MODE_USER | DS_MODE_READONLY, &origin);
		if (error)
			goto out;
	}

	error = dmu_recv_begin(tofs, tosnap, &zc->zc_begin_record,
	    force, origin, &drc);
	if (origin)
		dmu_objset_close(origin);
	if (error)
		goto out;

	/*
	 * Reset properties.  We do this before we receive the stream
	 * so that the properties are applied to the new data.
	 */
	if (props) {
		clear_props(tofs, origprops, props);
		/*
		 * XXX - Note, this is all-or-nothing; should be best-effort.
		 */
		(void) zfs_set_prop_nvlist(tofs, props);
	}

	off = fp->f_offset;
	error = dmu_recv_stream(&drc, fp->f_vnode, &off);

	if (error == 0) {
		zfsvfs_t *zfsvfs = NULL;

		if (getzfsvfs(tofs, &zfsvfs) == 0) {
			/* online recv */
			int end_err;
			char *osname;
			int mode;

			osname = kmem_alloc(MAXNAMELEN, KM_SLEEP);
			error = zfs_suspend_fs(zfsvfs, osname, &mode);
			/*
			 * If the suspend fails, then the recv_end will
			 * likely also fail, and clean up after itself.
			 */
			end_err = dmu_recv_end(&drc);
			if (error == 0) {
				int resume_err =
				    zfs_resume_fs(zfsvfs, osname, mode);
				error = error ? error : resume_err;
			}
			error = error ? error : end_err;
			VFS_RELE(zfsvfs->z_vfs);
			kmem_free(osname, MAXNAMELEN);
		} else {
			error = dmu_recv_end(&drc);
		}
	}

	zc->zc_cookie = off - fp->f_offset;
	if (VOP_SEEK(fp->f_vnode, fp->f_offset, &off, NULL) == 0)
		fp->f_offset = off;

	/*
	 * On error, restore the original props.
	 */
	if (error && props) {
		clear_props(tofs, props, NULL);
		(void) zfs_set_prop_nvlist(tofs, origprops);
	}
out:
<<<<<<< HEAD
	if (zfsvfs) {
		mutex_exit(&zfsvfs->z_online_recv_lock);
#ifdef HAVE_ZPL
		VFS_RELE(zfsvfs->z_vfs);
#endif /* HAVE_ZPL */
	}
=======
>>>>>>> 50c623cc
	nvlist_free(props);
	nvlist_free(origprops);
	releasef(fd);
	return (error);
}

/*
 * inputs:
 * zc_name	name of snapshot to send
 * zc_value	short name of incremental fromsnap (may be empty)
 * zc_cookie	file descriptor to send stream to
 * zc_obj	fromorigin flag (mutually exclusive with zc_value)
 *
 * outputs: none
 */
static int
zfs_ioc_send(zfs_cmd_t *zc)
{
	objset_t *fromsnap = NULL;
	objset_t *tosnap;
	file_t *fp;
	int error;
	offset_t off;

	error = dmu_objset_open(zc->zc_name, DMU_OST_ANY,
	    DS_MODE_USER | DS_MODE_READONLY, &tosnap);
	if (error)
		return (error);

	if (zc->zc_value[0] != '\0') {
		char *buf;
		char *cp;

		buf = kmem_alloc(MAXPATHLEN, KM_SLEEP);
		(void) strncpy(buf, zc->zc_name, MAXPATHLEN);
		cp = strchr(buf, '@');
		if (cp)
			*(cp+1) = 0;
		(void) strncat(buf, zc->zc_value, MAXPATHLEN);
		error = dmu_objset_open(buf, DMU_OST_ANY,
		    DS_MODE_USER | DS_MODE_READONLY, &fromsnap);
		kmem_free(buf, MAXPATHLEN);
		if (error) {
			dmu_objset_close(tosnap);
			return (error);
		}
	}

	fp = getf(zc->zc_cookie);
	if (fp == NULL) {
		dmu_objset_close(tosnap);
		if (fromsnap)
			dmu_objset_close(fromsnap);
		return (EBADF);
	}

	off = fp->f_offset;
	error = dmu_sendbackup(tosnap, fromsnap, zc->zc_obj, fp->f_vnode, &off);

	if (VOP_SEEK(fp->f_vnode, fp->f_offset, &off, NULL) == 0)
		fp->f_offset = off;
	releasef(zc->zc_cookie);
	if (fromsnap)
		dmu_objset_close(fromsnap);
	dmu_objset_close(tosnap);
	return (error);
}

static int
zfs_ioc_inject_fault(zfs_cmd_t *zc)
{
	int id, error;

	error = zio_inject_fault(zc->zc_name, (int)zc->zc_guid, &id,
	    &zc->zc_inject_record);

	if (error == 0)
		zc->zc_guid = (uint64_t)id;

	return (error);
}

static int
zfs_ioc_clear_fault(zfs_cmd_t *zc)
{
	return (zio_clear_fault((int)zc->zc_guid));
}

static int
zfs_ioc_inject_list_next(zfs_cmd_t *zc)
{
	int id = (int)zc->zc_guid;
	int error;

	error = zio_inject_list_next(&id, zc->zc_name, sizeof (zc->zc_name),
	    &zc->zc_inject_record);

	zc->zc_guid = id;

	return (error);
}

static int
zfs_ioc_error_log(zfs_cmd_t *zc)
{
	spa_t *spa;
	int error;
	size_t count = (size_t)zc->zc_nvlist_dst_size;

	if ((error = spa_open(zc->zc_name, &spa, FTAG)) != 0)
		return (error);

	error = spa_get_errlog(spa, (void *)(uintptr_t)zc->zc_nvlist_dst,
	    &count);
	if (error == 0)
		zc->zc_nvlist_dst_size = count;
	else
		zc->zc_nvlist_dst_size = spa_get_errlog_size(spa);

	spa_close(spa, FTAG);

	return (error);
}

static int
zfs_ioc_clear(zfs_cmd_t *zc)
{
	spa_t *spa;
	vdev_t *vd;
	int error;

	/*
	 * On zpool clear we also fix up missing slogs
	 */
	mutex_enter(&spa_namespace_lock);
	spa = spa_lookup(zc->zc_name);
	if (spa == NULL) {
		mutex_exit(&spa_namespace_lock);
		return (EIO);
	}
	if (spa->spa_log_state == SPA_LOG_MISSING) {
		/* we need to let spa_open/spa_load clear the chains */
		spa->spa_log_state = SPA_LOG_CLEAR;
	}
	mutex_exit(&spa_namespace_lock);

	if ((error = spa_open(zc->zc_name, &spa, FTAG)) != 0)
		return (error);

	spa_vdev_state_enter(spa);

	if (zc->zc_guid == 0) {
		vd = NULL;
	} else {
		vd = spa_lookup_by_guid(spa, zc->zc_guid, B_TRUE);
		if (vd == NULL) {
			(void) spa_vdev_state_exit(spa, NULL, ENODEV);
			spa_close(spa, FTAG);
			return (ENODEV);
		}
	}

	vdev_clear(spa, vd);

	(void) spa_vdev_state_exit(spa, NULL, 0);

	/*
	 * Resume any suspended I/Os.
	 */
	if (zio_resume(spa) != 0)
		error = EIO;

	spa_close(spa, FTAG);

	return (error);
}

/*
 * inputs:
 * zc_name	name of filesystem
 * zc_value	name of origin snapshot
 *
 * outputs:	none
 */
static int
zfs_ioc_promote(zfs_cmd_t *zc)
{
	char *cp;

	/*
	 * We don't need to unmount *all* the origin fs's snapshots, but
	 * it's easier.
	 */
	cp = strchr(zc->zc_value, '@');
	if (cp)
		*cp = '\0';
	(void) dmu_objset_find(zc->zc_value,
	    zfs_unmount_snap, NULL, DS_FIND_SNAPSHOTS);
	return (dsl_dataset_promote(zc->zc_name));
}

/*
 * Retrieve a single {user|group}{used|quota}@... property.
 *
 * inputs:
 * zc_name	name of filesystem
 * zc_objset_type zfs_userquota_prop_t
 * zc_value	domain name (eg. "S-1-234-567-89")
 * zc_guid	RID/UID/GID
 *
 * outputs:
 * zc_cookie	property value
 */
static int
zfs_ioc_userspace_one(zfs_cmd_t *zc)
{
#ifdef HAVE_ZPL
	zfsvfs_t *zfsvfs;
	int error;

	if (zc->zc_objset_type >= ZFS_NUM_USERQUOTA_PROPS)
		return (EINVAL);

	error = zfsvfs_hold(zc->zc_name, B_TRUE, FTAG, &zfsvfs);
	if (error)
		return (error);

	error = zfs_userspace_one(zfsvfs,
	    zc->zc_objset_type, zc->zc_value, zc->zc_guid, &zc->zc_cookie);
	zfsvfs_rele(zfsvfs, FTAG);

	return (error);
#else
	return (ENOTSUP);
#endif /* HAVE_ZPL */
}

/*
 * inputs:
 * zc_name		name of filesystem
 * zc_cookie		zap cursor
 * zc_objset_type	zfs_userquota_prop_t
 * zc_nvlist_dst[_size] buffer to fill (not really an nvlist)
 *
 * outputs:
 * zc_nvlist_dst[_size]	data buffer (array of zfs_useracct_t)
 * zc_cookie	zap cursor
 */
static int
zfs_ioc_userspace_many(zfs_cmd_t *zc)
{
#ifdef HAVE_ZPL
	zfsvfs_t *zfsvfs;
	int error;

	error = zfsvfs_hold(zc->zc_name, B_TRUE, FTAG, &zfsvfs);
	if (error)
		return (error);

	int bufsize = zc->zc_nvlist_dst_size;
	void *buf = kmem_alloc(bufsize, KM_SLEEP);

	error = zfs_userspace_many(zfsvfs, zc->zc_objset_type, &zc->zc_cookie,
	    buf, &zc->zc_nvlist_dst_size);

	if (error == 0) {
		error = xcopyout(buf,
		    (void *)(uintptr_t)zc->zc_nvlist_dst,
		    zc->zc_nvlist_dst_size);
	}
	kmem_free(buf, bufsize);
	zfsvfs_rele(zfsvfs, FTAG);

	return (error);
#else
	return (ENOTSUP);
#endif /* HAVE_ZPL */
}

/*
 * inputs:
 * zc_name		name of filesystem
 *
 * outputs:
 * none
 */
static int
zfs_ioc_userspace_upgrade(zfs_cmd_t *zc)
{
#ifdef HAVE_ZPL
	objset_t *os;
	int error;
	zfsvfs_t *zfsvfs;

	if (getzfsvfs(zc->zc_name, &zfsvfs) == 0) {
		if (!dmu_objset_userused_enabled(zfsvfs->z_os->os)) {
			/*
			 * If userused is not enabled, it may be because the
			 * objset needs to be closed & reopened (to grow the
			 * objset_phys_t).  Suspend/resume the fs will do that.
			 */
			int mode;
			error = zfs_suspend_fs(zfsvfs, NULL, &mode);
			if (error == 0) {
				error = zfs_resume_fs(zfsvfs,
				    zc->zc_name, mode);
			}
		}
		if (error == 0)
			error = dmu_objset_userspace_upgrade(zfsvfs->z_os);
		VFS_RELE(zfsvfs->z_vfs);
	} else {
		error = dmu_objset_open(zc->zc_name, DMU_OST_ANY,
		    DS_MODE_USER, &os);
		if (error)
			return (error);

		error = dmu_objset_userspace_upgrade(os);
		dmu_objset_close(os);
	}

	return (error);
#else
	return (ENOTSUP);
#endif /* HAVE_ZPL */
}

/*
 * We don't want to have a hard dependency
 * against some special symbols in sharefs
 * nfs, and smbsrv.  Determine them if needed when
 * the first file system is shared.
 * Neither sharefs, nfs or smbsrv are unloadable modules.
 */
#ifdef HAVE_ZPL
int (*znfsexport_fs)(void *arg);
int (*zshare_fs)(enum sharefs_sys_op, share_t *, uint32_t);
int (*zsmbexport_fs)(void *arg, boolean_t add_share);

int zfs_nfsshare_inited;
int zfs_smbshare_inited;

ddi_modhandle_t nfs_mod;
ddi_modhandle_t sharefs_mod;
ddi_modhandle_t smbsrv_mod;
kmutex_t zfs_share_lock;

static int
zfs_init_sharefs()
{
	int error;

	ASSERT(MUTEX_HELD(&zfs_share_lock));
	/* Both NFS and SMB shares also require sharetab support. */
	if (sharefs_mod == NULL && ((sharefs_mod =
	    ddi_modopen("fs/sharefs",
	    KRTLD_MODE_FIRST, &error)) == NULL)) {
		return (ENOSYS);
	}
	if (zshare_fs == NULL && ((zshare_fs =
	    (int (*)(enum sharefs_sys_op, share_t *, uint32_t))
	    ddi_modsym(sharefs_mod, "sharefs_impl", &error)) == NULL)) {
		return (ENOSYS);
	}
	return (0);
}
#endif /* HAVE_ZPL */

static int
zfs_ioc_share(zfs_cmd_t *zc)
{
#ifdef HAVE_ZPL
	int error;
	int opcode;

	switch (zc->zc_share.z_sharetype) {
	case ZFS_SHARE_NFS:
	case ZFS_UNSHARE_NFS:
		if (zfs_nfsshare_inited == 0) {
			mutex_enter(&zfs_share_lock);
			if (nfs_mod == NULL && ((nfs_mod = ddi_modopen("fs/nfs",
			    KRTLD_MODE_FIRST, &error)) == NULL)) {
				mutex_exit(&zfs_share_lock);
				return (ENOSYS);
			}
			if (znfsexport_fs == NULL &&
			    ((znfsexport_fs = (int (*)(void *))
			    ddi_modsym(nfs_mod,
			    "nfs_export", &error)) == NULL)) {
				mutex_exit(&zfs_share_lock);
				return (ENOSYS);
			}
			error = zfs_init_sharefs();
			if (error) {
				mutex_exit(&zfs_share_lock);
				return (ENOSYS);
			}
			zfs_nfsshare_inited = 1;
			mutex_exit(&zfs_share_lock);
		}
		break;
	case ZFS_SHARE_SMB:
	case ZFS_UNSHARE_SMB:
		if (zfs_smbshare_inited == 0) {
			mutex_enter(&zfs_share_lock);
			if (smbsrv_mod == NULL && ((smbsrv_mod =
			    ddi_modopen("drv/smbsrv",
			    KRTLD_MODE_FIRST, &error)) == NULL)) {
				mutex_exit(&zfs_share_lock);
				return (ENOSYS);
			}
			if (zsmbexport_fs == NULL && ((zsmbexport_fs =
			    (int (*)(void *, boolean_t))ddi_modsym(smbsrv_mod,
			    "smb_server_share", &error)) == NULL)) {
				mutex_exit(&zfs_share_lock);
				return (ENOSYS);
			}
			error = zfs_init_sharefs();
			if (error) {
				mutex_exit(&zfs_share_lock);
				return (ENOSYS);
			}
			zfs_smbshare_inited = 1;
			mutex_exit(&zfs_share_lock);
		}
		break;
	default:
		return (EINVAL);
	}

	switch (zc->zc_share.z_sharetype) {
	case ZFS_SHARE_NFS:
	case ZFS_UNSHARE_NFS:
		if (error =
		    znfsexport_fs((void *)
		    (uintptr_t)zc->zc_share.z_exportdata))
			return (error);
		break;
	case ZFS_SHARE_SMB:
	case ZFS_UNSHARE_SMB:
		if (error = zsmbexport_fs((void *)
		    (uintptr_t)zc->zc_share.z_exportdata,
		    zc->zc_share.z_sharetype == ZFS_SHARE_SMB ?
		    B_TRUE: B_FALSE)) {
			return (error);
		}
		break;
	}

	opcode = (zc->zc_share.z_sharetype == ZFS_SHARE_NFS ||
	    zc->zc_share.z_sharetype == ZFS_SHARE_SMB) ?
	    SHAREFS_ADD : SHAREFS_REMOVE;

	/*
	 * Add or remove share from sharetab
	 */
	error = zshare_fs(opcode,
	    (void *)(uintptr_t)zc->zc_share.z_sharedata,
	    zc->zc_share.z_sharemax);

	return (error);
#else
	return (ENOTSUP);
#endif /* HAVE_ZPL */
}

ace_t full_access[] = {
	{(uid_t)-1, ACE_ALL_PERMS, ACE_EVERYONE, 0}
};

/*
 * Remove all ACL files in shares dir
 */
#ifdef HAVE_ZPL
static int
zfs_smb_acl_purge(znode_t *dzp)
{
	zap_cursor_t	zc;
	zap_attribute_t	zap;
	zfsvfs_t *zfsvfs = dzp->z_zfsvfs;
	int error;

	for (zap_cursor_init(&zc, zfsvfs->z_os, dzp->z_id);
	    (error = zap_cursor_retrieve(&zc, &zap)) == 0;
	    zap_cursor_advance(&zc)) {
		if ((error = VOP_REMOVE(ZTOV(dzp), zap.za_name, kcred,
		    NULL, 0)) != 0)
			break;
	}
	zap_cursor_fini(&zc);
	return (error);
}
#endif /* HAVE ZPL */

static int
zfs_ioc_smb_acl(zfs_cmd_t *zc)
{
#ifdef HAVE_ZPL
	vnode_t *vp;
	znode_t *dzp;
	vnode_t *resourcevp = NULL;
	znode_t *sharedir;
	zfsvfs_t *zfsvfs;
	nvlist_t *nvlist;
	char *src, *target;
	vattr_t vattr;
	vsecattr_t vsec;
	int error = 0;

	if ((error = lookupname(zc->zc_value, UIO_SYSSPACE,
	    NO_FOLLOW, NULL, &vp)) != 0)
		return (error);

	/* Now make sure mntpnt and dataset are ZFS */

	if (vp->v_vfsp->vfs_fstype != zfsfstype ||
	    (strcmp((char *)refstr_value(vp->v_vfsp->vfs_resource),
	    zc->zc_name) != 0)) {
		VN_RELE(vp);
		return (EINVAL);
	}

	dzp = VTOZ(vp);
	zfsvfs = dzp->z_zfsvfs;
	ZFS_ENTER(zfsvfs);

	/*
	 * Create share dir if its missing.
	 */
	mutex_enter(&zfsvfs->z_lock);
	if (zfsvfs->z_shares_dir == 0) {
		dmu_tx_t *tx;

		tx = dmu_tx_create(zfsvfs->z_os);
		dmu_tx_hold_zap(tx, MASTER_NODE_OBJ, TRUE,
		    ZFS_SHARES_DIR);
		dmu_tx_hold_zap(tx, DMU_NEW_OBJECT, FALSE, NULL);
		error = dmu_tx_assign(tx, TXG_WAIT);
		if (error) {
			dmu_tx_abort(tx);
		} else {
			error = zfs_create_share_dir(zfsvfs, tx);
			dmu_tx_commit(tx);
		}
		if (error) {
			mutex_exit(&zfsvfs->z_lock);
			VN_RELE(vp);
			ZFS_EXIT(zfsvfs);
			return (error);
		}
	}
	mutex_exit(&zfsvfs->z_lock);

	ASSERT(zfsvfs->z_shares_dir);
	if ((error = zfs_zget(zfsvfs, zfsvfs->z_shares_dir, &sharedir)) != 0) {
		VN_RELE(vp);
		ZFS_EXIT(zfsvfs);
		return (error);
	}

	switch (zc->zc_cookie) {
	case ZFS_SMB_ACL_ADD:
		vattr.va_mask = AT_MODE|AT_UID|AT_GID|AT_TYPE;
		vattr.va_type = VREG;
		vattr.va_mode = S_IFREG|0777;
		vattr.va_uid = 0;
		vattr.va_gid = 0;

		vsec.vsa_mask = VSA_ACE;
		vsec.vsa_aclentp = &full_access;
		vsec.vsa_aclentsz = sizeof (full_access);
		vsec.vsa_aclcnt = 1;

		error = VOP_CREATE(ZTOV(sharedir), zc->zc_string,
		    &vattr, EXCL, 0, &resourcevp, kcred, 0, NULL, &vsec);
		if (resourcevp)
			VN_RELE(resourcevp);
		break;

	case ZFS_SMB_ACL_REMOVE:
		error = VOP_REMOVE(ZTOV(sharedir), zc->zc_string, kcred,
		    NULL, 0);
		break;

	case ZFS_SMB_ACL_RENAME:
		if ((error = get_nvlist(zc->zc_nvlist_src,
		    zc->zc_nvlist_src_size, zc->zc_iflags, &nvlist)) != 0) {
			VN_RELE(vp);
			ZFS_EXIT(zfsvfs);
			return (error);
		}
		if (nvlist_lookup_string(nvlist, ZFS_SMB_ACL_SRC, &src) ||
		    nvlist_lookup_string(nvlist, ZFS_SMB_ACL_TARGET,
		    &target)) {
			VN_RELE(vp);
			VN_RELE(ZTOV(sharedir));
			ZFS_EXIT(zfsvfs);
			return (error);
		}
		error = VOP_RENAME(ZTOV(sharedir), src, ZTOV(sharedir), target,
		    kcred, NULL, 0);
		nvlist_free(nvlist);
		break;

	case ZFS_SMB_ACL_PURGE:
		error = zfs_smb_acl_purge(sharedir);
		break;

	default:
		error = EINVAL;
		break;
	}

	VN_RELE(vp);
	VN_RELE(ZTOV(sharedir));

	ZFS_EXIT(zfsvfs);

	return (error);
#else
	return (ENOTSUP);
#endif /* HAVE_ZPL */
}

/*
 * inputs:
 * zc_name	name of filesystem
 * zc_value	short name of snap
 * zc_string	user-supplied tag for this reference
 * zc_cookie	recursive flag
 *
 * outputs:		none
 */
static int
zfs_ioc_hold(zfs_cmd_t *zc)
{
	boolean_t recursive = zc->zc_cookie;

	if (snapshot_namecheck(zc->zc_value, NULL, NULL) != 0)
		return (EINVAL);

	return (dsl_dataset_user_hold(zc->zc_name, zc->zc_value,
	    zc->zc_string, recursive));
}

/*
 * inputs:
 * zc_name	name of dataset from which we're releasing a user reference
 * zc_value	short name of snap
 * zc_string	user-supplied tag for this reference
 * zc_cookie	recursive flag
 *
 * outputs:		none
 */
static int
zfs_ioc_release(zfs_cmd_t *zc)
{
	boolean_t recursive = zc->zc_cookie;

	if (snapshot_namecheck(zc->zc_value, NULL, NULL) != 0)
		return (EINVAL);

	return (dsl_dataset_user_release(zc->zc_name, zc->zc_value,
	    zc->zc_string, recursive));
}

/*
 * inputs:
 * zc_name		name of filesystem
 *
 * outputs:
 * zc_nvlist_src{_size}	nvlist of snapshot holds
 */
static int
zfs_ioc_get_holds(zfs_cmd_t *zc)
{
	nvlist_t *nvp;
	int error;

	if ((error = dsl_dataset_get_holds(zc->zc_name, &nvp)) == 0) {
		error = put_nvlist(zc, nvp);
		nvlist_free(nvp);
	}

	return (error);
}

/*
 * pool create, destroy, and export don't log the history as part of
 * zfsdev_ioctl, but rather zfs_ioc_pool_create, and zfs_ioc_pool_export
 * do the logging of those commands.
 */
static zfs_ioc_vec_t zfs_ioc_vec[] = {
	{ zfs_ioc_pool_create, zfs_secpolicy_config, POOL_NAME, B_FALSE,
	    B_FALSE },
	{ zfs_ioc_pool_destroy,	zfs_secpolicy_config, POOL_NAME, B_FALSE,
	    B_FALSE },
	{ zfs_ioc_pool_import, zfs_secpolicy_config, POOL_NAME, B_TRUE,
	    B_FALSE },
	{ zfs_ioc_pool_export, zfs_secpolicy_config, POOL_NAME, B_FALSE,
	    B_FALSE },
	{ zfs_ioc_pool_configs,	zfs_secpolicy_none, NO_NAME, B_FALSE,
	    B_FALSE },
	{ zfs_ioc_pool_stats, zfs_secpolicy_read, POOL_NAME, B_FALSE,
	    B_FALSE },
	{ zfs_ioc_pool_tryimport, zfs_secpolicy_config, NO_NAME, B_FALSE,
	    B_FALSE },
	{ zfs_ioc_pool_scrub, zfs_secpolicy_config, POOL_NAME, B_TRUE,
	    B_TRUE },
	{ zfs_ioc_pool_freeze, zfs_secpolicy_config, NO_NAME, B_FALSE,
	    B_FALSE },
	{ zfs_ioc_pool_upgrade,	zfs_secpolicy_config, POOL_NAME, B_TRUE,
	    B_TRUE },
	{ zfs_ioc_pool_get_history, zfs_secpolicy_config, POOL_NAME, B_FALSE,
	    B_FALSE },
	{ zfs_ioc_vdev_add, zfs_secpolicy_config, POOL_NAME, B_TRUE,
	    B_TRUE },
	{ zfs_ioc_vdev_remove, zfs_secpolicy_config, POOL_NAME, B_TRUE,
	    B_TRUE },
	{ zfs_ioc_vdev_set_state, zfs_secpolicy_config,	POOL_NAME, B_TRUE,
	    B_FALSE },
	{ zfs_ioc_vdev_attach, zfs_secpolicy_config, POOL_NAME, B_TRUE,
	    B_TRUE },
	{ zfs_ioc_vdev_detach, zfs_secpolicy_config, POOL_NAME, B_TRUE,
	    B_TRUE },
	{ zfs_ioc_vdev_setpath,	zfs_secpolicy_config, POOL_NAME, B_FALSE,
	    B_TRUE },
	{ zfs_ioc_vdev_setfru,	zfs_secpolicy_config, POOL_NAME, B_FALSE,
	    B_TRUE },
	{ zfs_ioc_objset_stats,	zfs_secpolicy_read, DATASET_NAME, B_FALSE,
	    B_FALSE },
	{ zfs_ioc_objset_zplprops, zfs_secpolicy_read, DATASET_NAME, B_FALSE,
	    B_FALSE },
	{ zfs_ioc_dataset_list_next, zfs_secpolicy_read, DATASET_NAME, B_FALSE,
	    B_FALSE },
	{ zfs_ioc_snapshot_list_next, zfs_secpolicy_read, DATASET_NAME, B_FALSE,
	    B_FALSE },
	{ zfs_ioc_set_prop, zfs_secpolicy_none, DATASET_NAME, B_TRUE, B_TRUE },
	{ zfs_ioc_create_minor,	zfs_secpolicy_minor, DATASET_NAME, B_FALSE,
	    B_FALSE },
	{ zfs_ioc_remove_minor,	zfs_secpolicy_minor, DATASET_NAME, B_FALSE,
	    B_FALSE },
	{ zfs_ioc_create, zfs_secpolicy_create, DATASET_NAME, B_TRUE, B_TRUE },
	{ zfs_ioc_destroy, zfs_secpolicy_destroy, DATASET_NAME, B_TRUE,
	    B_TRUE},
	{ zfs_ioc_rollback, zfs_secpolicy_rollback, DATASET_NAME, B_TRUE,
	    B_TRUE },
	{ zfs_ioc_rename, zfs_secpolicy_rename,	DATASET_NAME, B_TRUE, B_TRUE },
	{ zfs_ioc_recv, zfs_secpolicy_receive, DATASET_NAME, B_TRUE, B_TRUE },
	{ zfs_ioc_send, zfs_secpolicy_send, DATASET_NAME, B_TRUE, B_FALSE },
	{ zfs_ioc_inject_fault,	zfs_secpolicy_inject, NO_NAME, B_FALSE,
	    B_FALSE },
	{ zfs_ioc_clear_fault, zfs_secpolicy_inject, NO_NAME, B_FALSE,
	    B_FALSE },
	{ zfs_ioc_inject_list_next, zfs_secpolicy_inject, NO_NAME, B_FALSE,
	    B_FALSE },
	{ zfs_ioc_error_log, zfs_secpolicy_inject, POOL_NAME, B_FALSE,
	    B_FALSE },
	{ zfs_ioc_clear, zfs_secpolicy_config, POOL_NAME, B_TRUE, B_FALSE },
	{ zfs_ioc_promote, zfs_secpolicy_promote, DATASET_NAME, B_TRUE,
	    B_TRUE },
	{ zfs_ioc_destroy_snaps, zfs_secpolicy_destroy,	DATASET_NAME, B_TRUE,
	    B_TRUE },
	{ zfs_ioc_snapshot, zfs_secpolicy_snapshot, DATASET_NAME, B_TRUE,
	    B_TRUE },
	{ zfs_ioc_dsobj_to_dsname, zfs_secpolicy_config, POOL_NAME, B_FALSE,
	    B_FALSE },
	{ zfs_ioc_obj_to_path, zfs_secpolicy_config, DATASET_NAME, B_FALSE,
	    B_TRUE },
	{ zfs_ioc_pool_set_props, zfs_secpolicy_config,	POOL_NAME, B_TRUE,
	    B_TRUE },
	{ zfs_ioc_pool_get_props, zfs_secpolicy_read, POOL_NAME, B_FALSE,
	    B_FALSE },
	{ zfs_ioc_set_fsacl, zfs_secpolicy_fsacl, DATASET_NAME, B_TRUE,
	    B_TRUE },
	{ zfs_ioc_get_fsacl, zfs_secpolicy_read, DATASET_NAME, B_FALSE,
	    B_FALSE },
	{ zfs_ioc_iscsi_perm_check, zfs_secpolicy_iscsi, DATASET_NAME, B_FALSE,
	    B_FALSE },
	{ zfs_ioc_share, zfs_secpolicy_share, DATASET_NAME, B_FALSE, B_FALSE },
	{ zfs_ioc_inherit_prop, zfs_secpolicy_inherit, DATASET_NAME, B_TRUE,
	    B_TRUE },
	{ zfs_ioc_smb_acl, zfs_secpolicy_smb_acl, DATASET_NAME, B_FALSE,
	    B_FALSE },
	{ zfs_ioc_userspace_one, zfs_secpolicy_userspace_one,
	    DATASET_NAME, B_FALSE, B_FALSE },
	{ zfs_ioc_userspace_many, zfs_secpolicy_userspace_many,
	    DATASET_NAME, B_FALSE, B_FALSE },
	{ zfs_ioc_userspace_upgrade, zfs_secpolicy_userspace_upgrade,
	    DATASET_NAME, B_FALSE, B_TRUE },
	{ zfs_ioc_hold, zfs_secpolicy_hold, DATASET_NAME, B_TRUE, B_TRUE },
	{ zfs_ioc_release, zfs_secpolicy_release, DATASET_NAME, B_TRUE,
	    B_TRUE },
	{ zfs_ioc_get_holds, zfs_secpolicy_read, DATASET_NAME, B_FALSE,
	    B_TRUE }
};

int
pool_status_check(const char *name, zfs_ioc_namecheck_t type)
{
	spa_t *spa;
	int error;

	ASSERT(type == POOL_NAME || type == DATASET_NAME);

	error = spa_open(name, &spa, FTAG);
	if (error == 0) {
		if (spa_suspended(spa))
			error = EAGAIN;
		spa_close(spa, FTAG);
	}
	return (error);
}

static int
zfsdev_ioctl(dev_t dev, int cmd, intptr_t arg, int flag, cred_t *cr, int *rvalp)
{
	zfs_cmd_t *zc;
	uint_t vec;
	int error, rc;

	if (getminor(dev) != 0)
		return (zvol_ioctl(dev, cmd, arg, flag, cr, rvalp));

	vec = cmd - ZFS_IOC;
	ASSERT3U(getmajor(dev), ==, ddi_driver_major(zfs_dip));

	if (vec >= sizeof (zfs_ioc_vec) / sizeof (zfs_ioc_vec[0]))
		return (EINVAL);

	zc = kmem_zalloc(sizeof (zfs_cmd_t), KM_SLEEP);

	error = ddi_copyin((void *)arg, zc, sizeof (zfs_cmd_t), flag);

	if (error == 0)
		error = zfs_ioc_vec[vec].zvec_secpolicy(zc, cr);

	/*
	 * Ensure that all pool/dataset names are valid before we pass down to
	 * the lower layers.
	 */
	if (error == 0) {
		zc->zc_name[sizeof (zc->zc_name) - 1] = '\0';
		zc->zc_iflags = flag & FKIOCTL;
		switch (zfs_ioc_vec[vec].zvec_namecheck) {
		case POOL_NAME:
			if (pool_namecheck(zc->zc_name, NULL, NULL) != 0)
				error = EINVAL;
			if (zfs_ioc_vec[vec].zvec_pool_check)
				error = pool_status_check(zc->zc_name,
				    zfs_ioc_vec[vec].zvec_namecheck);
			break;

		case DATASET_NAME:
			if (dataset_namecheck(zc->zc_name, NULL, NULL) != 0)
				error = EINVAL;
			if (zfs_ioc_vec[vec].zvec_pool_check)
				error = pool_status_check(zc->zc_name,
				    zfs_ioc_vec[vec].zvec_namecheck);
			break;

		case NO_NAME:
			break;
		}
	}

	if (error == 0)
		error = zfs_ioc_vec[vec].zvec_func(zc);

	rc = ddi_copyout(zc, (void *)arg, sizeof (zfs_cmd_t), flag);
	if (error == 0) {
		error = rc;
		if (zfs_ioc_vec[vec].zvec_his_log)
			zfs_log_history(zc);
	}

	kmem_free(zc, sizeof (zfs_cmd_t));
	return (error);
}

static int
zfs_attach(dev_info_t *dip, ddi_attach_cmd_t cmd)
{
	if (cmd != DDI_ATTACH)
		return (DDI_FAILURE);

	if (ddi_create_minor_node(dip, "zfs", S_IFCHR, 0,
	    DDI_PSEUDO, 0) == DDI_FAILURE)
		return (DDI_FAILURE);

	zfs_dip = dip;

	ddi_report_dev(dip);

	return (DDI_SUCCESS);
}

static int
zfs_detach(dev_info_t *dip, ddi_detach_cmd_t cmd)
{
	if (spa_busy() || zfs_busy() || zvol_busy())
		return (DDI_FAILURE);

	if (cmd != DDI_DETACH)
		return (DDI_FAILURE);

	zfs_dip = NULL;

	ddi_prop_remove_all(dip);
	ddi_remove_minor_node(dip, NULL);

	return (DDI_SUCCESS);
}

/*ARGSUSED*/
static int
zfs_info(dev_info_t *dip, ddi_info_cmd_t infocmd, void *arg, void **result)
{
	switch (infocmd) {
	case DDI_INFO_DEVT2DEVINFO:
		*result = zfs_dip;
		return (DDI_SUCCESS);

	case DDI_INFO_DEVT2INSTANCE:
		*result = (void *)0;
		return (DDI_SUCCESS);
	}

	return (DDI_FAILURE);
}

/*
 * OK, so this is a little weird.
 *
 * /dev/zfs is the control node, i.e. minor 0.
 * /dev/zvol/[r]dsk/pool/dataset are the zvols, minor > 0.
 *
 * /dev/zfs has basically nothing to do except serve up ioctls,
 * so most of the standard driver entry points are in zvol.c.
 */
static struct cb_ops zfs_cb_ops = {
	zvol_open,	/* open */
	zvol_close,	/* close */
	zvol_strategy,	/* strategy */
	nodev,		/* print */
	zvol_dump,	/* dump */
	zvol_read,	/* read */
	zvol_write,	/* write */
	zfsdev_ioctl,	/* ioctl */
	nodev,		/* devmap */
	nodev,		/* mmap */
	nodev,		/* segmap */
	nochpoll,	/* poll */
	ddi_prop_op,	/* prop_op */
	NULL,		/* streamtab */
	D_NEW | D_MP | D_64BIT,		/* Driver compatibility flag */
	CB_REV,		/* version */
	nodev,		/* async read */
	nodev,		/* async write */
};

static struct dev_ops zfs_dev_ops = {
	DEVO_REV,	/* version */
	0,		/* refcnt */
	zfs_info,	/* info */
	nulldev,	/* identify */
	nulldev,	/* probe */
	zfs_attach,	/* attach */
	zfs_detach,	/* detach */
	nodev,		/* reset */
	&zfs_cb_ops,	/* driver operations */
	NULL,		/* no bus operations */
	NULL,		/* power */
	ddi_quiesce_not_needed,	/* quiesce */
};

static struct modldrv zfs_modldrv = {
	&mod_driverops,
	"ZFS storage pool",
	&zfs_dev_ops
};

static struct modlinkage modlinkage = {
	MODREV_1,
	(void *)&zfs_modlfs,
	(void *)&zfs_modldrv,
	NULL
};


uint_t zfs_fsyncer_key;
extern uint_t rrw_tsd_key;

int
_init(void)
{
	int error;

	spa_init(FREAD | FWRITE);
	zfs_init();
	zvol_init();

	if ((error = mod_install(&modlinkage)) != 0) {
		zvol_fini();
		zfs_fini();
		spa_fini();
		return (error);
	}

	error = ldi_ident_from_mod(&modlinkage, &zfs_li);
	ASSERT(error == 0);
#ifdef HAVE_ZPL
	tsd_create(&zfs_fsyncer_key, NULL);
	tsd_create(&rrw_tsd_key, NULL);

	mutex_init(&zfs_share_lock, NULL, MUTEX_DEFAULT, NULL);
#endif /* HAVE_ZPL */

	return (0);
}

int
_fini(void)
{
	int error;

	if (spa_busy() || zfs_busy() || zvol_busy() || zio_injection_enabled)
		return (EBUSY);

	if ((error = mod_remove(&modlinkage)) != 0)
		return (error);

	zvol_fini();
	zfs_fini();
	spa_fini();
#ifdef HAVE_ZPL
	if (zfs_nfsshare_inited)
		(void) ddi_modclose(nfs_mod);
	if (zfs_smbshare_inited)
		(void) ddi_modclose(smbsrv_mod);
	if (zfs_nfsshare_inited || zfs_smbshare_inited)
		(void) ddi_modclose(sharefs_mod);

	mutex_destroy(&zfs_share_lock);
	tsd_destroy(&zfs_fsyncer_key);
#endif /* HAVE_ZPL */

	ldi_ident_release(zfs_li);
	zfs_li = NULL;

	return (error);
}

int
_info(struct modinfo *modinfop)
{
	return (mod_info(&modlinkage, modinfop));
}<|MERGE_RESOLUTION|>--- conflicted
+++ resolved
@@ -2798,19 +2798,9 @@
 		return (EBADF);
 	}
 
-<<<<<<< HEAD
 #ifdef HAVE_ZPL
-	if (getzfsvfs(tofs, &zfsvfs) == 0) {
-		if (!mutex_tryenter(&zfsvfs->z_online_recv_lock)) {
-			VFS_RELE(zfsvfs->z_vfs);
-			zfsvfs = NULL;
-			error = EBUSY;
-			goto out;
-		}
-=======
 	if (props && dmu_objset_open(tofs, DMU_OST_ANY,
 	    DS_MODE_USER | DS_MODE_READONLY, &os) == 0) {
->>>>>>> 50c623cc
 		/*
 		 * If new properties are supplied, they are to completely
 		 * replace the existing ones, so stash away the existing ones.
@@ -2891,15 +2881,6 @@
 		(void) zfs_set_prop_nvlist(tofs, origprops);
 	}
 out:
-<<<<<<< HEAD
-	if (zfsvfs) {
-		mutex_exit(&zfsvfs->z_online_recv_lock);
-#ifdef HAVE_ZPL
-		VFS_RELE(zfsvfs->z_vfs);
-#endif /* HAVE_ZPL */
-	}
-=======
->>>>>>> 50c623cc
 	nvlist_free(props);
 	nvlist_free(origprops);
 	releasef(fd);
